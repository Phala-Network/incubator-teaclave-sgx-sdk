// Licensed to the Apache Software Foundation (ASF) under one
// or more contributor license agreements.  See the NOTICE file
// distributed with this work for additional information
// regarding copyright ownership.  The ASF licenses this file
// to you under the Apache License, Version 2.0 (the
// "License"); you may not use this file except in compliance
// with the License.  You may obtain a copy of the License at
//
//   http://www.apache.org/licenses/LICENSE-2.0
//
// Unless required by applicable law or agreed to in writing,
// software distributed under the License is distributed on an
// "AS IS" BASIS, WITHOUT WARRANTIES OR CONDITIONS OF ANY
// KIND, either express or implied.  See the License for the
// specific language governing permissions and limitations
// under the License..

use self::Entry::*;

use hashbrown::hash_map as base;

use crate::borrow::Borrow;
use crate::cell::Cell;
use crate::collections::TryReserveError;
use crate::collections::TryReserveErrorKind;
use crate::fmt::{self, Debug};
#[allow(deprecated)]
use crate::hash::{BuildHasher, Hash, Hasher, SipHasher13};
use crate::iter::{FromIterator, FusedIterator};
use crate::ops::Index;
use crate::sys;

/// A [hash map] implemented with quadratic probing and SIMD lookup.
///
/// By default, `HashMap` uses a hashing algorithm selected to provide
/// resistance against HashDoS attacks. The algorithm is randomly seeded, and a
/// reasonable best-effort is made to generate this seed from a high quality,
/// secure source of randomness provided by the host without blocking the
/// program. Because of this, the randomness of the seed depends on the output
/// quality of the system's random number generator when the seed is created.
/// In particular, seeds generated when the system's entropy pool is abnormally
/// low such as during system boot may be of a lower quality.
///
/// The default hashing algorithm is currently SipHash 1-3, though this is
/// subject to change at any point in the future. While its performance is very
/// competitive for medium sized keys, other hashing algorithms will outperform
/// it for small keys such as integers as well as large keys such as long
/// strings, though those algorithms will typically *not* protect against
/// attacks such as HashDoS.
///
/// The hashing algorithm can be replaced on a per-`HashMap` basis using the
/// [`default`], [`with_hasher`], and [`with_capacity_and_hasher`] methods.
/// There are many alternative [hashing algorithms available on crates.io].
///
/// It is required that the keys implement the [`Eq`] and [`Hash`] traits, although
/// this can frequently be achieved by using `#[derive(PartialEq, Eq, Hash)]`.
/// If you implement these yourself, it is important that the following
/// property holds:
///
/// ```text
/// k1 == k2 -> hash(k1) == hash(k2)
/// ```
///
/// In other words, if two keys are equal, their hashes must be equal.
///
/// It is a logic error for a key to be modified in such a way that the key's
/// hash, as determined by the [`Hash`] trait, or its equality, as determined by
/// the [`Eq`] trait, changes while it is in the map. This is normally only
/// possible through [`Cell`], [`RefCell`], global state, I/O, or unsafe code.
/// The behavior resulting from such a logic error is not specified, but will
/// not result in undefined behavior. This could include panics, incorrect results,
/// aborts, memory leaks, and non-termination.
///
/// The hash table implementation is a Rust port of Google's [SwissTable].
/// The original C++ version of SwissTable can be found [here], and this
/// [CppCon talk] gives an overview of how the algorithm works.
///
/// [hash map]: crate::collections#use-a-hashmap-when
/// [hashing algorithms available on crates.io]: https://crates.io/keywords/hasher
/// [SwissTable]: https://abseil.io/blog/20180927-swisstables
/// [here]: https://github.com/abseil/abseil-cpp/blob/master/absl/container/internal/raw_hash_set.h
/// [CppCon talk]: https://www.youtube.com/watch?v=ncHmEUmJZf4
///
/// # Examples
///
/// ```
/// use std::collections::HashMap;
///
/// // Type inference lets us omit an explicit type signature (which
/// // would be `HashMap<String, String>` in this example).
/// let mut book_reviews = HashMap::new();
///
/// // Review some books.
/// book_reviews.insert(
///     "Adventures of Huckleberry Finn".to_string(),
///     "My favorite book.".to_string(),
/// );
/// book_reviews.insert(
///     "Grimms' Fairy Tales".to_string(),
///     "Masterpiece.".to_string(),
/// );
/// book_reviews.insert(
///     "Pride and Prejudice".to_string(),
///     "Very enjoyable.".to_string(),
/// );
/// book_reviews.insert(
///     "The Adventures of Sherlock Holmes".to_string(),
///     "Eye lyked it alot.".to_string(),
/// );
///
/// // Check for a specific one.
/// // When collections store owned values (String), they can still be
/// // queried using references (&str).
/// if !book_reviews.contains_key("Les Misérables") {
///     println!("We've got {} reviews, but Les Misérables ain't one.",
///              book_reviews.len());
/// }
///
/// // oops, this review has a lot of spelling mistakes, let's delete it.
/// book_reviews.remove("The Adventures of Sherlock Holmes");
///
/// // Look up the values associated with some keys.
/// let to_find = ["Pride and Prejudice", "Alice's Adventure in Wonderland"];
/// for &book in &to_find {
///     match book_reviews.get(book) {
///         Some(review) => println!("{}: {}", book, review),
///         None => println!("{} is unreviewed.", book)
///     }
/// }
///
/// // Look up the value for a key (will panic if the key is not found).
/// println!("Review for Jane: {}", book_reviews["Pride and Prejudice"]);
///
/// // Iterate over everything.
/// for (book, review) in &book_reviews {
///     println!("{}: \"{}\"", book, review);
/// }
/// ```
///
/// A `HashMap` with a known list of items can be initialized from an array:
///
/// ```
/// use std::collections::HashMap;
///
/// let solar_distance = HashMap::from([
///     ("Mercury", 0.4),
///     ("Venus", 0.7),
///     ("Earth", 1.0),
///     ("Mars", 1.5),
/// ]);
/// ```
///
/// `HashMap` implements an [`Entry API`](#method.entry), which allows
/// for complex methods of getting, setting, updating and removing keys and
/// their values:
///
/// ```
/// use std::collections::HashMap;
///
/// // type inference lets us omit an explicit type signature (which
/// // would be `HashMap<&str, u8>` in this example).
/// let mut player_stats = HashMap::new();
///
/// fn random_stat_buff() -> u8 {
///     // could actually return some random value here - let's just return
///     // some fixed value for now
///     42
/// }
///
/// // insert a key only if it doesn't already exist
/// player_stats.entry("health").or_insert(100);
///
/// // insert a key using a function that provides a new value only if it
/// // doesn't already exist
/// player_stats.entry("defence").or_insert_with(random_stat_buff);
///
/// // update a key, guarding against the key possibly not being set
/// let stat = player_stats.entry("attack").or_insert(100);
/// *stat += random_stat_buff();
/// ```
///
/// The easiest way to use `HashMap` with a custom key type is to derive [`Eq`] and [`Hash`].
/// We must also derive [`PartialEq`].
///
/// [`RefCell`]: crate::cell::RefCell
/// [`Cell`]: crate::cell::Cell
/// [`default`]: Default::default
/// [`with_hasher`]: Self::with_hasher
/// [`with_capacity_and_hasher`]: Self::with_capacity_and_hasher
///
/// ```
/// use std::collections::HashMap;
///
/// #[derive(Hash, Eq, PartialEq, Debug)]
/// struct Viking {
///     name: String,
///     country: String,
/// }
///
/// impl Viking {
///     /// Creates a new Viking.
///     fn new(name: &str, country: &str) -> Viking {
///         Viking { name: name.to_string(), country: country.to_string() }
///     }
/// }
///
/// // Use a HashMap to store the vikings' health points.
/// let vikings = HashMap::from([
///     (Viking::new("Einar", "Norway"), 25),
///     (Viking::new("Olaf", "Denmark"), 24),
///     (Viking::new("Harald", "Iceland"), 12),
/// ]);
///
/// // Use derived implementation to print the status of the vikings.
/// for (viking, health) in &vikings {
///     println!("{:?} has {} hp", viking, health);
/// }
/// ```

<<<<<<< HEAD
#[derive(Clone)]
#[cfg_attr(all(not(test), feature = "lang_item"), rustc_diagnostic_item = "hashmap_type")]
//#[stable(feature = "rust1", since = "1.0.0")]
=======
#[cfg_attr(all(not(test), feature = "lang_item"), rustc_diagnostic_item = "hashmap_type")]
>>>>>>> b079fa94
pub struct HashMap<K, V, S = RandomState> {
    base: base::HashMap<K, V, S>,
}

impl<K, V> HashMap<K, V, RandomState> {
    /// Creates an empty `HashMap`.
    ///
    /// The hash map is initially created with a capacity of 0, so it will not allocate until it
    /// is first inserted into.
    ///
    /// # Examples
    ///
    /// ```
    /// use std::collections::HashMap;
    /// let mut map: HashMap<&str, i32> = HashMap::new();
    /// ```
    #[inline]
    pub fn new() -> HashMap<K, V, RandomState> {
        Default::default()
    }

    /// Creates an empty `HashMap` with the specified capacity.
    ///
    /// The hash map will be able to hold at least `capacity` elements without
    /// reallocating. If `capacity` is 0, the hash map will not allocate.
    ///
    /// # Examples
    ///
    /// ```
    /// use std::collections::HashMap;
    /// let mut map: HashMap<&str, i32> = HashMap::with_capacity(10);
    /// ```
    #[inline]
    pub fn with_capacity(capacity: usize) -> HashMap<K, V, RandomState> {
        HashMap::with_capacity_and_hasher(capacity, Default::default())
    }
}

impl<K, V, S> HashMap<K, V, S> {
    /// Creates an empty `HashMap` which will use the given hash builder to hash
    /// keys.
    ///
    /// The created map has the default initial capacity.
    ///
    /// Warning: `hash_builder` is normally randomly generated, and
    /// is designed to allow HashMaps to be resistant to attacks that
    /// cause many collisions and very poor performance. Setting it
    /// manually using this function can expose a DoS attack vector.
    ///
    /// The `hash_builder` passed should implement the [`BuildHasher`] trait for
    /// the HashMap to be useful, see its documentation for details.
    ///
    /// # Examples
    ///
    /// ```
    /// use std::collections::HashMap;
    /// use std::collections::hash_map::RandomState;
    ///
    /// let s = RandomState::new();
    /// let mut map = HashMap::with_hasher(s);
    /// map.insert(1, 2);
    /// ```
    #[inline]
    pub fn with_hasher(hash_builder: S) -> HashMap<K, V, S> {
        HashMap { base: base::HashMap::with_hasher(hash_builder) }
    }

    /// Creates an empty `HashMap` with the specified capacity, using `hash_builder`
    /// to hash the keys.
    ///
    /// The hash map will be able to hold at least `capacity` elements without
    /// reallocating. If `capacity` is 0, the hash map will not allocate.
    ///
    /// Warning: `hash_builder` is normally randomly generated, and
    /// is designed to allow HashMaps to be resistant to attacks that
    /// cause many collisions and very poor performance. Setting it
    /// manually using this function can expose a DoS attack vector.
    ///
    /// The `hash_builder` passed should implement the [`BuildHasher`] trait for
    /// the HashMap to be useful, see its documentation for details.
    ///
    /// # Examples
    ///
    /// ```
    /// use std::collections::HashMap;
    /// use std::collections::hash_map::RandomState;
    ///
    /// let s = RandomState::new();
    /// let mut map = HashMap::with_capacity_and_hasher(10, s);
    /// map.insert(1, 2);
    /// ```
    #[inline]
    pub fn with_capacity_and_hasher(capacity: usize, hash_builder: S) -> HashMap<K, V, S> {
        HashMap { base: base::HashMap::with_capacity_and_hasher(capacity, hash_builder) }
    }

    /// Returns the number of elements the map can hold without reallocating.
    ///
    /// This number is a lower bound; the `HashMap<K, V>` might be able to hold
    /// more, but is guaranteed to be able to hold at least this many.
    ///
    /// # Examples
    ///
    /// ```
    /// use std::collections::HashMap;
    /// let map: HashMap<i32, i32> = HashMap::with_capacity(100);
    /// assert!(map.capacity() >= 100);
    /// ```
    #[inline]
    pub fn capacity(&self) -> usize {
        self.base.capacity()
    }

    /// An iterator visiting all keys in arbitrary order.
    /// The iterator element type is `&'a K`.
    ///
    /// # Examples
    ///
    /// ```
    /// use std::collections::HashMap;
    ///
    /// let mut map = HashMap::new();
    /// map.insert("a", 1);
    /// map.insert("b", 2);
    /// map.insert("c", 3);
    ///
    /// for key in map.keys() {
    ///     println!("{}", key);
    /// }
    /// ```
    pub fn keys(&self) -> Keys<'_, K, V> {
        Keys { inner: self.iter() }
    }

    /// An iterator visiting all values in arbitrary order.
    /// The iterator element type is `&'a V`.
    ///
    /// # Examples
    ///
    /// ```
    /// use std::collections::HashMap;
    ///
    /// let mut map = HashMap::new();
    /// map.insert("a", 1);
    /// map.insert("b", 2);
    /// map.insert("c", 3);
    ///
    /// for val in map.values() {
    ///     println!("{}", val);
    /// }
    /// ```
    pub fn values(&self) -> Values<'_, K, V> {
        Values { inner: self.iter() }
    }

    /// An iterator visiting all values mutably in arbitrary order.
    /// The iterator element type is `&'a mut V`.
    ///
    /// # Examples
    ///
    /// ```
    /// use std::collections::HashMap;
    ///
    /// let mut map = HashMap::new();
    ///
    /// map.insert("a", 1);
    /// map.insert("b", 2);
    /// map.insert("c", 3);
    ///
    /// for val in map.values_mut() {
    ///     *val = *val + 10;
    /// }
    ///
    /// for val in map.values() {
    ///     println!("{}", val);
    /// }
    /// ```
    pub fn values_mut(&mut self) -> ValuesMut<'_, K, V> {
        ValuesMut { inner: self.iter_mut() }
    }

    /// An iterator visiting all key-value pairs in arbitrary order.
    /// The iterator element type is `(&'a K, &'a V)`.
    ///
    /// # Examples
    ///
    /// ```
    /// use std::collections::HashMap;
    ///
    /// let mut map = HashMap::new();
    /// map.insert("a", 1);
    /// map.insert("b", 2);
    /// map.insert("c", 3);
    ///
    /// for (key, val) in map.iter() {
    ///     println!("key: {} val: {}", key, val);
    /// }
    /// ```
    pub fn iter(&self) -> Iter<'_, K, V> {
        Iter { base: self.base.iter() }
    }

    /// An iterator visiting all key-value pairs in arbitrary order,
    /// with mutable references to the values.
    /// The iterator element type is `(&'a K, &'a mut V)`.
    ///
    /// # Examples
    ///
    /// ```
    /// use std::collections::HashMap;
    ///
    /// let mut map = HashMap::new();
    /// map.insert("a", 1);
    /// map.insert("b", 2);
    /// map.insert("c", 3);
    ///
    /// // Update all values
    /// for (_, val) in map.iter_mut() {
    ///     *val *= 2;
    /// }
    ///
    /// for (key, val) in &map {
    ///     println!("key: {} val: {}", key, val);
    /// }
    /// ```
    pub fn iter_mut(&mut self) -> IterMut<'_, K, V> {
        IterMut { base: self.base.iter_mut() }
    }

    /// Returns the number of elements in the map.
    ///
    /// # Examples
    ///
    /// ```
    /// use std::collections::HashMap;
    ///
    /// let mut a = HashMap::new();
    /// assert_eq!(a.len(), 0);
    /// a.insert(1, "a");
    /// assert_eq!(a.len(), 1);
    /// ```
    #[doc(alias = "length")]
    pub fn len(&self) -> usize {
        self.base.len()
    }

    /// Returns `true` if the map contains no elements.
    ///
    /// # Examples
    ///
    /// ```
    /// use std::collections::HashMap;
    ///
    /// let mut a = HashMap::new();
    /// assert!(a.is_empty());
    /// a.insert(1, "a");
    /// assert!(!a.is_empty());
    /// ```
    #[inline]
    pub fn is_empty(&self) -> bool {
        self.base.is_empty()
    }

    /// Clears the map, returning all key-value pairs as an iterator. Keeps the
    /// allocated memory for reuse.
    ///
    /// # Examples
    ///
    /// ```
    /// use std::collections::HashMap;
    ///
    /// let mut a = HashMap::new();
    /// a.insert(1, "a");
    /// a.insert(2, "b");
    ///
    /// for (k, v) in a.drain().take(1) {
    ///     assert!(k == 1 || k == 2);
    ///     assert!(v == "a" || v == "b");
    /// }
    ///
    /// assert!(a.is_empty());
    /// ```
    #[inline]
    pub fn drain(&mut self) -> Drain<'_, K, V> {
        Drain { base: self.base.drain() }
    }

    /// Creates an iterator which uses a closure to determine if an element should be removed.
    ///
    /// If the closure returns true, the element is removed from the map and yielded.
    /// If the closure returns false, or panics, the element remains in the map and will not be
    /// yielded.
    ///
    /// Note that `drain_filter` lets you mutate every value in the filter closure, regardless of
    /// whether you choose to keep or remove it.
    ///
    /// If the iterator is only partially consumed or not consumed at all, each of the remaining
    /// elements will still be subjected to the closure and removed and dropped if it returns true.
    ///
    /// It is unspecified how many more elements will be subjected to the closure
    /// if a panic occurs in the closure, or a panic occurs while dropping an element,
    /// or if the `DrainFilter` value is leaked.
    ///
    /// # Examples
    ///
    /// Splitting a map into even and odd keys, reusing the original map:
    ///
    /// ```
    /// #![feature(hash_drain_filter)]
    /// use std::collections::HashMap;
    ///
    /// let mut map: HashMap<i32, i32> = (0..8).map(|x| (x, x)).collect();
    /// let drained: HashMap<i32, i32> = map.drain_filter(|k, _v| k % 2 == 0).collect();
    ///
    /// let mut evens = drained.keys().copied().collect::<Vec<_>>();
    /// let mut odds = map.keys().copied().collect::<Vec<_>>();
    /// evens.sort();
    /// odds.sort();
    ///
    /// assert_eq!(evens, vec![0, 2, 4, 6]);
    /// assert_eq!(odds, vec![1, 3, 5, 7]);
    /// ```
    #[inline]
    pub fn drain_filter<F>(&mut self, pred: F) -> DrainFilter<'_, K, V, F>
    where
        F: FnMut(&K, &mut V) -> bool,
    {
        DrainFilter { base: self.base.drain_filter(pred) }
    }

    /// Clears the map, removing all key-value pairs. Keeps the allocated memory
    /// for reuse.
    ///
    /// # Examples
    ///
    /// ```
    /// use std::collections::HashMap;
    ///
    /// let mut a = HashMap::new();
    /// a.insert(1, "a");
    /// a.clear();
    /// assert!(a.is_empty());
    /// ```
    #[inline]
    pub fn clear(&mut self) {
        self.base.clear();
    }

    /// Returns a reference to the map's [`BuildHasher`].
    ///
    /// # Examples
    ///
    /// ```
    /// use std::collections::HashMap;
    /// use std::collections::hash_map::RandomState;
    ///
    /// let hasher = RandomState::new();
    /// let map: HashMap<i32, i32> = HashMap::with_hasher(hasher);
    /// let hasher: &RandomState = map.hasher();
    /// ```
    #[inline]
    pub fn hasher(&self) -> &S {
        self.base.hasher()
    }
}

impl<K, V, S> HashMap<K, V, S>
where
    K: Eq + Hash,
    S: BuildHasher,
{
    /// Reserves capacity for at least `additional` more elements to be inserted
    /// in the `HashMap`. The collection may reserve more space to avoid
    /// frequent reallocations.
    ///
    /// # Panics
    ///
    /// Panics if the new allocation size overflows [`usize`].
    ///
    /// # Examples
    ///
    /// ```
    /// use std::collections::HashMap;
    /// let mut map: HashMap<&str, i32> = HashMap::new();
    /// map.reserve(10);
    /// ```
    #[inline]
    pub fn reserve(&mut self, additional: usize) {
        self.base.reserve(additional)
    }

    /// Tries to reserve capacity for at least `additional` more elements to be inserted
    /// in the given `HashMap<K, V>`. The collection may reserve more space to avoid
    /// frequent reallocations.
    ///
    /// # Errors
    ///
    /// If the capacity overflows, or the allocator reports a failure, then an error
    /// is returned.
    ///
    /// # Examples
    ///
    /// ```
    /// #![feature(try_reserve)]
    /// use std::collections::HashMap;
    ///
    /// let mut map: HashMap<&str, isize> = HashMap::new();
    /// map.try_reserve(10).expect("why is the test harness OOMing on 10 bytes?");
    /// ```
    #[inline]
    pub fn try_reserve(&mut self, additional: usize) -> Result<(), TryReserveError> {
        self.base.try_reserve(additional).map_err(map_try_reserve_error)
    }

    /// Shrinks the capacity of the map as much as possible. It will drop
    /// down as much as possible while maintaining the internal rules
    /// and possibly leaving some space in accordance with the resize policy.
    ///
    /// # Examples
    ///
    /// ```
    /// use std::collections::HashMap;
    ///
    /// let mut map: HashMap<i32, i32> = HashMap::with_capacity(100);
    /// map.insert(1, 2);
    /// map.insert(3, 4);
    /// assert!(map.capacity() >= 100);
    /// map.shrink_to_fit();
    /// assert!(map.capacity() >= 2);
    /// ```
    #[inline]
    pub fn shrink_to_fit(&mut self) {
        self.base.shrink_to_fit();
    }

    /// Shrinks the capacity of the map with a lower limit. It will drop
    /// down no lower than the supplied limit while maintaining the internal rules
    /// and possibly leaving some space in accordance with the resize policy.
    ///
    /// If the current capacity is less than the lower limit, this is a no-op.
    ///
    /// # Examples
    ///
    /// ```
    /// use std::collections::HashMap;
    ///
    /// let mut map: HashMap<i32, i32> = HashMap::with_capacity(100);
    /// map.insert(1, 2);
    /// map.insert(3, 4);
    /// assert!(map.capacity() >= 100);
    /// map.shrink_to(10);
    /// assert!(map.capacity() >= 10);
    /// map.shrink_to(0);
    /// assert!(map.capacity() >= 2);
    /// ```
    #[inline]
    pub fn shrink_to(&mut self, min_capacity: usize) {
        self.base.shrink_to(min_capacity);
    }

    /// Gets the given key's corresponding entry in the map for in-place manipulation.
    ///
    /// # Examples
    ///
    /// ```
    /// use std::collections::HashMap;
    ///
    /// let mut letters = HashMap::new();
    ///
    /// for ch in "a short treatise on fungi".chars() {
    ///     let counter = letters.entry(ch).or_insert(0);
    ///     *counter += 1;
    /// }
    ///
    /// assert_eq!(letters[&'s'], 2);
    /// assert_eq!(letters[&'t'], 3);
    /// assert_eq!(letters[&'u'], 1);
    /// assert_eq!(letters.get(&'y'), None);
    /// ```
    #[inline]
    pub fn entry(&mut self, key: K) -> Entry<'_, K, V> {
        map_entry(self.base.rustc_entry(key))
    }

    /// Returns a reference to the value corresponding to the key.
    ///
    /// The key may be any borrowed form of the map's key type, but
    /// [`Hash`] and [`Eq`] on the borrowed form *must* match those for
    /// the key type.
    ///
    /// # Examples
    ///
    /// ```
    /// use std::collections::HashMap;
    ///
    /// let mut map = HashMap::new();
    /// map.insert(1, "a");
    /// assert_eq!(map.get(&1), Some(&"a"));
    /// assert_eq!(map.get(&2), None);
    /// ```
    #[inline]
    pub fn get<Q: ?Sized>(&self, k: &Q) -> Option<&V>
    where
        K: Borrow<Q>,
        Q: Hash + Eq,
    {
        self.base.get(k)
    }

    /// Returns the key-value pair corresponding to the supplied key.
    ///
    /// The supplied key may be any borrowed form of the map's key type, but
    /// [`Hash`] and [`Eq`] on the borrowed form *must* match those for
    /// the key type.
    ///
    /// # Examples
    ///
    /// ```
    /// use std::collections::HashMap;
    ///
    /// let mut map = HashMap::new();
    /// map.insert(1, "a");
    /// assert_eq!(map.get_key_value(&1), Some((&1, &"a")));
    /// assert_eq!(map.get_key_value(&2), None);
    /// ```
    #[inline]
    pub fn get_key_value<Q: ?Sized>(&self, k: &Q) -> Option<(&K, &V)>
    where
        K: Borrow<Q>,
        Q: Hash + Eq,
    {
        self.base.get_key_value(k)
    }

    /// Returns `true` if the map contains a value for the specified key.
    ///
    /// The key may be any borrowed form of the map's key type, but
    /// [`Hash`] and [`Eq`] on the borrowed form *must* match those for
    /// the key type.
    ///
    /// # Examples
    ///
    /// ```
    /// use std::collections::HashMap;
    ///
    /// let mut map = HashMap::new();
    /// map.insert(1, "a");
    /// assert_eq!(map.contains_key(&1), true);
    /// assert_eq!(map.contains_key(&2), false);
    /// ```
    #[inline]
    pub fn contains_key<Q: ?Sized>(&self, k: &Q) -> bool
    where
        K: Borrow<Q>,
        Q: Hash + Eq,
    {
        self.base.contains_key(k)
    }

    /// Returns a mutable reference to the value corresponding to the key.
    ///
    /// The key may be any borrowed form of the map's key type, but
    /// [`Hash`] and [`Eq`] on the borrowed form *must* match those for
    /// the key type.
    ///
    /// # Examples
    ///
    /// ```
    /// use std::collections::HashMap;
    ///
    /// let mut map = HashMap::new();
    /// map.insert(1, "a");
    /// if let Some(x) = map.get_mut(&1) {
    ///     *x = "b";
    /// }
    /// assert_eq!(map[&1], "b");
    /// ```
    #[inline]
    pub fn get_mut<Q: ?Sized>(&mut self, k: &Q) -> Option<&mut V>
    where
        K: Borrow<Q>,
        Q: Hash + Eq,
    {
        self.base.get_mut(k)
    }

    /// Inserts a key-value pair into the map.
    ///
    /// If the map did not have this key present, [`None`] is returned.
    ///
    /// If the map did have this key present, the value is updated, and the old
    /// value is returned. The key is not updated, though; this matters for
    /// types that can be `==` without being identical. See the [module-level
    /// documentation] for more.
    ///
    /// [module-level documentation]: crate::collections#insert-and-complex-keys
    ///
    /// # Examples
    ///
    /// ```
    /// use std::collections::HashMap;
    ///
    /// let mut map = HashMap::new();
    /// assert_eq!(map.insert(37, "a"), None);
    /// assert_eq!(map.is_empty(), false);
    ///
    /// map.insert(37, "b");
    /// assert_eq!(map.insert(37, "c"), Some("b"));
    /// assert_eq!(map[&37], "c");
    /// ```
    #[inline]
    pub fn insert(&mut self, k: K, v: V) -> Option<V> {
        self.base.insert(k, v)
    }

    /// Tries to insert a key-value pair into the map, and returns
    /// a mutable reference to the value in the entry.
    ///
    /// If the map already had this key present, nothing is updated, and
    /// an error containing the occupied entry and the value is returned.
    ///
    /// # Examples
    ///
    /// Basic usage:
    ///
    /// ```
    /// #![feature(map_try_insert)]
    ///
    /// use std::collections::HashMap;
    ///
    /// let mut map = HashMap::new();
    /// assert_eq!(map.try_insert(37, "a").unwrap(), &"a");
    ///
    /// let err = map.try_insert(37, "b").unwrap_err();
    /// assert_eq!(err.entry.key(), &37);
    /// assert_eq!(err.entry.get(), &"a");
    /// assert_eq!(err.value, "b");
    /// ```
    pub fn try_insert(&mut self, key: K, value: V) -> Result<&mut V, OccupiedError<'_, K, V>> {
        match self.entry(key) {
            Occupied(entry) => Err(OccupiedError { entry, value }),
            Vacant(entry) => Ok(entry.insert(value)),
        }
    }

    /// Removes a key from the map, returning the value at the key if the key
    /// was previously in the map.
    ///
    /// The key may be any borrowed form of the map's key type, but
    /// [`Hash`] and [`Eq`] on the borrowed form *must* match those for
    /// the key type.
    ///
    /// # Examples
    ///
    /// ```
    /// use std::collections::HashMap;
    ///
    /// let mut map = HashMap::new();
    /// map.insert(1, "a");
    /// assert_eq!(map.remove(&1), Some("a"));
    /// assert_eq!(map.remove(&1), None);
    /// ```
    #[inline]
    pub fn remove<Q: ?Sized>(&mut self, k: &Q) -> Option<V>
    where
        K: Borrow<Q>,
        Q: Hash + Eq,
    {
        self.base.remove(k)
    }

    /// Removes a key from the map, returning the stored key and value if the
    /// key was previously in the map.
    ///
    /// The key may be any borrowed form of the map's key type, but
    /// [`Hash`] and [`Eq`] on the borrowed form *must* match those for
    /// the key type.
    ///
    /// # Examples
    ///
    /// ```
    /// use std::collections::HashMap;
    ///
    /// # fn main() {
    /// let mut map = HashMap::new();
    /// map.insert(1, "a");
    /// assert_eq!(map.remove_entry(&1), Some((1, "a")));
    /// assert_eq!(map.remove(&1), None);
    /// # }
    /// ```
    #[inline]
    pub fn remove_entry<Q: ?Sized>(&mut self, k: &Q) -> Option<(K, V)>
    where
        K: Borrow<Q>,
        Q: Hash + Eq,
    {
        self.base.remove_entry(k)
    }

    /// Retains only the elements specified by the predicate.
    ///
    /// In other words, remove all pairs `(k, v)` such that `f(&k, &mut v)` returns `false`.
    /// The elements are visited in unsorted (and unspecified) order.
    ///
    /// # Examples
    ///
    /// ```
    /// use std::collections::HashMap;
    ///
    /// let mut map: HashMap<i32, i32> = (0..8).map(|x| (x, x*10)).collect();
    /// map.retain(|&k, _| k % 2 == 0);
    /// assert_eq!(map.len(), 4);
    /// ```
    #[inline]
    pub fn retain<F>(&mut self, f: F)
    where
        F: FnMut(&K, &mut V) -> bool,
    {
        self.base.retain(f)
    }

    /// Creates a consuming iterator visiting all the keys in arbitrary order.
    /// The map cannot be used after calling this.
    /// The iterator element type is `K`.
    ///
    /// # Examples
    ///
    /// ```
    /// use std::collections::HashMap;
    ///
    /// let mut map = HashMap::new();
    /// map.insert("a", 1);
    /// map.insert("b", 2);
    /// map.insert("c", 3);
    ///
    /// let mut vec: Vec<&str> = map.into_keys().collect();
    /// // The `IntoKeys` iterator produces keys in arbitrary order, so the
    /// // keys must be sorted to test them against a sorted array.
    /// vec.sort_unstable();
    /// assert_eq!(vec, ["a", "b", "c"]);
    /// ```
    #[inline]
    pub fn into_keys(self) -> IntoKeys<K, V> {
        IntoKeys { inner: self.into_iter() }
    }

    /// Creates a consuming iterator visiting all the values in arbitrary order.
    /// The map cannot be used after calling this.
    /// The iterator element type is `V`.
    ///
    /// # Examples
    ///
    /// ```
    /// use std::collections::HashMap;
    ///
    /// let mut map = HashMap::new();
    /// map.insert("a", 1);
    /// map.insert("b", 2);
    /// map.insert("c", 3);
    ///
    /// let mut vec: Vec<i32> = map.into_values().collect();
    /// // The `IntoValues` iterator produces values in arbitrary order, so
    /// // the values must be sorted to test them against a sorted array.
    /// vec.sort_unstable();
    /// assert_eq!(vec, [1, 2, 3]);
    /// ```
    #[inline]
    pub fn into_values(self) -> IntoValues<K, V> {
        IntoValues { inner: self.into_iter() }
    }
}

impl<K, V, S> HashMap<K, V, S>
where
    S: BuildHasher,
{
    /// Creates a raw entry builder for the HashMap.
    ///
    /// Raw entries provide the lowest level of control for searching and
    /// manipulating a map. They must be manually initialized with a hash and
    /// then manually searched. After this, insertions into a vacant entry
    /// still require an owned key to be provided.
    ///
    /// Raw entries are useful for such exotic situations as:
    ///
    /// * Hash memoization
    /// * Deferring the creation of an owned key until it is known to be required
    /// * Using a search key that doesn't work with the Borrow trait
    /// * Using custom comparison logic without newtype wrappers
    ///
    /// Because raw entries provide much more low-level control, it's much easier
    /// to put the HashMap into an inconsistent state which, while memory-safe,
    /// will cause the map to produce seemingly random results. Higher-level and
    /// more foolproof APIs like `entry` should be preferred when possible.
    ///
    /// In particular, the hash used to initialized the raw entry must still be
    /// consistent with the hash of the key that is ultimately stored in the entry.
    /// This is because implementations of HashMap may need to recompute hashes
    /// when resizing, at which point only the keys are available.
    ///
    /// Raw entries give mutable access to the keys. This must not be used
    /// to modify how the key would compare or hash, as the map will not re-evaluate
    /// where the key should go, meaning the keys may become "lost" if their
    /// location does not reflect their state. For instance, if you change a key
    /// so that the map now contains keys which compare equal, search may start
    /// acting erratically, with two keys randomly masking each other. Implementations
    /// are free to assume this doesn't happen (within the limits of memory-safety).
    #[inline]
    pub fn raw_entry_mut(&mut self) -> RawEntryBuilderMut<'_, K, V, S> {
        RawEntryBuilderMut { map: self }
    }

    /// Creates a raw immutable entry builder for the HashMap.
    ///
    /// Raw entries provide the lowest level of control for searching and
    /// manipulating a map. They must be manually initialized with a hash and
    /// then manually searched.
    ///
    /// This is useful for
    /// * Hash memoization
    /// * Using a search key that doesn't work with the Borrow trait
    /// * Using custom comparison logic without newtype wrappers
    ///
    /// Unless you are in such a situation, higher-level and more foolproof APIs like
    /// `get` should be preferred.
    ///
    /// Immutable raw entries have very limited use; you might instead want `raw_entry_mut`.
    #[inline]
    pub fn raw_entry(&self) -> RawEntryBuilder<'_, K, V, S> {
        RawEntryBuilder { map: self }
    }
}

impl<K, V, S> Clone for HashMap<K, V, S>
where
    K: Clone,
    V: Clone,
    S: Clone,
{
    #[inline]
    fn clone(&self) -> Self {
        Self { base: self.base.clone() }
    }

    #[inline]
    fn clone_from(&mut self, other: &Self) {
        self.base.clone_from(&other.base);
    }
}

impl<K, V, S> PartialEq for HashMap<K, V, S>
where
    K: Eq + Hash,
    V: PartialEq,
    S: BuildHasher,
{
    fn eq(&self, other: &HashMap<K, V, S>) -> bool {
        if self.len() != other.len() {
            return false;
        }

        self.iter().all(|(key, value)| other.get(key).map_or(false, |v| *value == *v))
    }
}

impl<K, V, S> Eq for HashMap<K, V, S>
where
    K: Eq + Hash,
    V: Eq,
    S: BuildHasher,
{
}

impl<K, V, S> Debug for HashMap<K, V, S>
where
    K: Debug,
    V: Debug,
{
    fn fmt(&self, f: &mut fmt::Formatter<'_>) -> fmt::Result {
        f.debug_map().entries(self.iter()).finish()
    }
}

impl<K, V, S> Default for HashMap<K, V, S>
where
    S: Default,
{
    /// Creates an empty `HashMap<K, V, S>`, with the `Default` value for the hasher.
    #[inline]
    fn default() -> HashMap<K, V, S> {
        HashMap::with_hasher(Default::default())
    }
}

impl<K, Q: ?Sized, V, S> Index<&Q> for HashMap<K, V, S>
where
    K: Eq + Hash + Borrow<Q>,
    Q: Eq + Hash,
    S: BuildHasher,
{
    type Output = V;

    /// Returns a reference to the value corresponding to the supplied key.
    ///
    /// # Panics
    ///
    /// Panics if the key is not present in the `HashMap`.
    #[inline]
    fn index(&self, key: &Q) -> &V {
        self.get(key).expect("no entry found for key")
    }
}

// Note: as what is currently the most convenient built-in way to construct
// a HashMap, a simple usage of this function must not *require* the user
// to provide a type annotation in order to infer the third type parameter
// (the hasher parameter, conventionally "S").
// To that end, this impl is defined using RandomState as the concrete
// type of S, rather than being generic over `S: BuildHasher + Default`.
// It is expected that users who want to specify a hasher will manually use
// `with_capacity_and_hasher`.
// If type parameter defaults worked on impls, and if type parameter
// defaults could be mixed with const generics, then perhaps
// this could be generalized.
// See also the equivalent impl on HashSet.
impl<K, V, const N: usize> From<[(K, V); N]> for HashMap<K, V, RandomState>
where
    K: Eq + Hash,
{
    /// # Examples
    ///
    /// ```
    /// use std::collections::HashMap;
    ///
    /// let map1 = HashMap::from([(1, 2), (3, 4)]);
    /// let map2: HashMap<_, _> = [(1, 2), (3, 4)].into();
    /// assert_eq!(map1, map2);
    /// ```
    fn from(arr: [(K, V); N]) -> Self {
        crate::array::IntoIter::new(arr).collect()
    }
}

/// An iterator over the entries of a `HashMap`.
///
/// This `struct` is created by the [`iter`] method on [`HashMap`]. See its
/// documentation for more.
///
/// [`iter`]: HashMap::iter
///
/// # Example
///
/// ```
/// use std::collections::HashMap;
///
/// let mut map = HashMap::new();
/// map.insert("a", 1);
/// let iter = map.iter();
/// ```
pub struct Iter<'a, K: 'a, V: 'a> {
    base: base::Iter<'a, K, V>,
}

// FIXME(#26925) Remove in favor of `#[derive(Clone)]`
impl<K, V> Clone for Iter<'_, K, V> {
    #[inline]
    fn clone(&self) -> Self {
        Iter { base: self.base.clone() }
    }
}

impl<K: Debug, V: Debug> fmt::Debug for Iter<'_, K, V> {
    fn fmt(&self, f: &mut fmt::Formatter<'_>) -> fmt::Result {
        f.debug_list().entries(self.clone()).finish()
    }
}

/// A mutable iterator over the entries of a `HashMap`.
///
/// This `struct` is created by the [`iter_mut`] method on [`HashMap`]. See its
/// documentation for more.
///
/// [`iter_mut`]: HashMap::iter_mut
///
/// # Example
///
/// ```
/// use std::collections::HashMap;
///
/// let mut map = HashMap::new();
/// map.insert("a", 1);
/// let iter = map.iter_mut();
/// ```
pub struct IterMut<'a, K: 'a, V: 'a> {
    base: base::IterMut<'a, K, V>,
}

impl<'a, K, V> IterMut<'a, K, V> {
    /// Returns an iterator of references over the remaining items.
    #[inline]
    pub(super) fn iter(&self) -> Iter<'_, K, V> {
        Iter { base: self.base.rustc_iter() }
    }
}

/// An owning iterator over the entries of a `HashMap`.
///
/// This `struct` is created by the [`into_iter`] method on [`HashMap`]
/// (provided by the `IntoIterator` trait). See its documentation for more.
///
/// [`into_iter`]: IntoIterator::into_iter
///
/// # Example
///
/// ```
/// use std::collections::HashMap;
///
/// let mut map = HashMap::new();
/// map.insert("a", 1);
/// let iter = map.into_iter();
/// ```
pub struct IntoIter<K, V> {
    base: base::IntoIter<K, V>,
}

impl<K, V> IntoIter<K, V> {
    /// Returns an iterator of references over the remaining items.
    #[inline]
    pub(super) fn iter(&self) -> Iter<'_, K, V> {
        Iter { base: self.base.rustc_iter() }
    }
}

/// An iterator over the keys of a `HashMap`.
///
/// This `struct` is created by the [`keys`] method on [`HashMap`]. See its
/// documentation for more.
///
/// [`keys`]: HashMap::keys
///
/// # Example
///
/// ```
/// use std::collections::HashMap;
///
/// let mut map = HashMap::new();
/// map.insert("a", 1);
/// let iter_keys = map.keys();
/// ```
pub struct Keys<'a, K: 'a, V: 'a> {
    inner: Iter<'a, K, V>,
}

// FIXME(#26925) Remove in favor of `#[derive(Clone)]`
impl<K, V> Clone for Keys<'_, K, V> {
    #[inline]
    fn clone(&self) -> Self {
        Keys { inner: self.inner.clone() }
    }
}

impl<K: Debug, V> fmt::Debug for Keys<'_, K, V> {
    fn fmt(&self, f: &mut fmt::Formatter<'_>) -> fmt::Result {
        f.debug_list().entries(self.clone()).finish()
    }
}

/// An iterator over the values of a `HashMap`.
///
/// This `struct` is created by the [`values`] method on [`HashMap`]. See its
/// documentation for more.
///
/// [`values`]: HashMap::values
///
/// # Example
///
/// ```
/// use std::collections::HashMap;
///
/// let mut map = HashMap::new();
/// map.insert("a", 1);
/// let iter_values = map.values();
/// ```
pub struct Values<'a, K: 'a, V: 'a> {
    inner: Iter<'a, K, V>,
}

// FIXME(#26925) Remove in favor of `#[derive(Clone)]`
impl<K, V> Clone for Values<'_, K, V> {
    #[inline]
    fn clone(&self) -> Self {
        Values { inner: self.inner.clone() }
    }
}

impl<K, V: Debug> fmt::Debug for Values<'_, K, V> {
    fn fmt(&self, f: &mut fmt::Formatter<'_>) -> fmt::Result {
        f.debug_list().entries(self.clone()).finish()
    }
}

/// A draining iterator over the entries of a `HashMap`.
///
/// This `struct` is created by the [`drain`] method on [`HashMap`]. See its
/// documentation for more.
///
/// [`drain`]: HashMap::drain
///
/// # Example
///
/// ```
/// use std::collections::HashMap;
///
/// let mut map = HashMap::new();
/// map.insert("a", 1);
/// let iter = map.drain();
/// ```
pub struct Drain<'a, K: 'a, V: 'a> {
    base: base::Drain<'a, K, V>,
}

impl<'a, K, V> Drain<'a, K, V> {
    /// Returns an iterator of references over the remaining items.
    #[inline]
    pub(super) fn iter(&self) -> Iter<'_, K, V> {
        Iter { base: self.base.rustc_iter() }
    }
}

/// A draining, filtering iterator over the entries of a `HashMap`.
///
/// This `struct` is created by the [`drain_filter`] method on [`HashMap`].
///
/// [`drain_filter`]: HashMap::drain_filter
///
/// # Example
///
/// ```
/// #![feature(hash_drain_filter)]
///
/// use std::collections::HashMap;
///
/// let mut map = HashMap::new();
/// map.insert("a", 1);
/// let iter = map.drain_filter(|_k, v| *v % 2 == 0);
/// ```
pub struct DrainFilter<'a, K, V, F>
where
    F: FnMut(&K, &mut V) -> bool,
{
    base: base::DrainFilter<'a, K, V, F>,
}

/// A mutable iterator over the values of a `HashMap`.
///
/// This `struct` is created by the [`values_mut`] method on [`HashMap`]. See its
/// documentation for more.
///
/// [`values_mut`]: HashMap::values_mut
///
/// # Example
///
/// ```
/// use std::collections::HashMap;
///
/// let mut map = HashMap::new();
/// map.insert("a", 1);
/// let iter_values = map.values_mut();
/// ```
pub struct ValuesMut<'a, K: 'a, V: 'a> {
    inner: IterMut<'a, K, V>,
}

/// An owning iterator over the keys of a `HashMap`.
///
/// This `struct` is created by the [`into_keys`] method on [`HashMap`].
/// See its documentation for more.
///
/// [`into_keys`]: HashMap::into_keys
///
/// # Example
///
/// ```
/// use std::collections::HashMap;
///
/// let mut map = HashMap::new();
/// map.insert("a", 1);
/// let iter_keys = map.into_keys();
/// ```
pub struct IntoKeys<K, V> {
    inner: IntoIter<K, V>,
}

/// An owning iterator over the values of a `HashMap`.
///
/// This `struct` is created by the [`into_values`] method on [`HashMap`].
/// See its documentation for more.
///
/// [`into_values`]: HashMap::into_values
///
/// # Example
///
/// ```
/// use std::collections::HashMap;
///
/// let mut map = HashMap::new();
/// map.insert("a", 1);
/// let iter_keys = map.into_values();
/// ```
pub struct IntoValues<K, V> {
    inner: IntoIter<K, V>,
}

/// A builder for computing where in a HashMap a key-value pair would be stored.
///
/// See the [`HashMap::raw_entry_mut`] docs for usage examples.
pub struct RawEntryBuilderMut<'a, K: 'a, V: 'a, S: 'a> {
    map: &'a mut HashMap<K, V, S>,
}

/// A view into a single entry in a map, which may either be vacant or occupied.
///
/// This is a lower-level version of [`Entry`].
///
/// This `enum` is constructed through the [`raw_entry_mut`] method on [`HashMap`],
/// then calling one of the methods of that [`RawEntryBuilderMut`].
///
/// [`raw_entry_mut`]: HashMap::raw_entry_mut
pub enum RawEntryMut<'a, K: 'a, V: 'a, S: 'a> {
    /// An occupied entry.
    Occupied(RawOccupiedEntryMut<'a, K, V, S>),
    /// A vacant entry.
    Vacant(RawVacantEntryMut<'a, K, V, S>),
}

/// A view into an occupied entry in a `HashMap`.
/// It is part of the [`RawEntryMut`] enum.
pub struct RawOccupiedEntryMut<'a, K: 'a, V: 'a, S: 'a> {
    base: base::RawOccupiedEntryMut<'a, K, V, S>,
}

/// A view into a vacant entry in a `HashMap`.
/// It is part of the [`RawEntryMut`] enum.
pub struct RawVacantEntryMut<'a, K: 'a, V: 'a, S: 'a> {
    base: base::RawVacantEntryMut<'a, K, V, S>,
}

/// A builder for computing where in a HashMap a key-value pair would be stored.
///
/// See the [`HashMap::raw_entry`] docs for usage examples.
pub struct RawEntryBuilder<'a, K: 'a, V: 'a, S: 'a> {
    map: &'a HashMap<K, V, S>,
}

impl<'a, K, V, S> RawEntryBuilderMut<'a, K, V, S>
where
    S: BuildHasher,
{
    /// Creates a `RawEntryMut` from the given key.
    #[inline]
    pub fn from_key<Q: ?Sized>(self, k: &Q) -> RawEntryMut<'a, K, V, S>
    where
        K: Borrow<Q>,
        Q: Hash + Eq,
    {
        map_raw_entry(self.map.base.raw_entry_mut().from_key(k))
    }

    /// Creates a `RawEntryMut` from the given key and its hash.
    #[inline]
    pub fn from_key_hashed_nocheck<Q: ?Sized>(self, hash: u64, k: &Q) -> RawEntryMut<'a, K, V, S>
    where
        K: Borrow<Q>,
        Q: Eq,
    {
        map_raw_entry(self.map.base.raw_entry_mut().from_key_hashed_nocheck(hash, k))
    }

    /// Creates a `RawEntryMut` from the given hash.
    #[inline]
    pub fn from_hash<F>(self, hash: u64, is_match: F) -> RawEntryMut<'a, K, V, S>
    where
        for<'b> F: FnMut(&'b K) -> bool,
    {
        map_raw_entry(self.map.base.raw_entry_mut().from_hash(hash, is_match))
    }
}

impl<'a, K, V, S> RawEntryBuilder<'a, K, V, S>
where
    S: BuildHasher,
{
    /// Access an entry by key.
    #[inline]
    pub fn from_key<Q: ?Sized>(self, k: &Q) -> Option<(&'a K, &'a V)>
    where
        K: Borrow<Q>,
        Q: Hash + Eq,
    {
        self.map.base.raw_entry().from_key(k)
    }

    /// Access an entry by a key and its hash.
    #[inline]
    pub fn from_key_hashed_nocheck<Q: ?Sized>(self, hash: u64, k: &Q) -> Option<(&'a K, &'a V)>
    where
        K: Borrow<Q>,
        Q: Hash + Eq,
    {
        self.map.base.raw_entry().from_key_hashed_nocheck(hash, k)
    }

    /// Access an entry by hash.
    #[inline]
    pub fn from_hash<F>(self, hash: u64, is_match: F) -> Option<(&'a K, &'a V)>
    where
        F: FnMut(&K) -> bool,
    {
        self.map.base.raw_entry().from_hash(hash, is_match)
    }
}

impl<'a, K, V, S> RawEntryMut<'a, K, V, S> {
    /// Ensures a value is in the entry by inserting the default if empty, and returns
    /// mutable references to the key and value in the entry.
    ///
    /// # Examples
    ///
    /// ```
    /// #![feature(hash_raw_entry)]
    /// use std::collections::HashMap;
    ///
    /// let mut map: HashMap<&str, u32> = HashMap::new();
    ///
    /// map.raw_entry_mut().from_key("poneyland").or_insert("poneyland", 3);
    /// assert_eq!(map["poneyland"], 3);
    ///
    /// *map.raw_entry_mut().from_key("poneyland").or_insert("poneyland", 10).1 *= 2;
    /// assert_eq!(map["poneyland"], 6);
    /// ```
    #[inline]
    pub fn or_insert(self, default_key: K, default_val: V) -> (&'a mut K, &'a mut V)
    where
        K: Hash,
        S: BuildHasher,
    {
        match self {
            RawEntryMut::Occupied(entry) => entry.into_key_value(),
            RawEntryMut::Vacant(entry) => entry.insert(default_key, default_val),
        }
    }

    /// Ensures a value is in the entry by inserting the result of the default function if empty,
    /// and returns mutable references to the key and value in the entry.
    ///
    /// # Examples
    ///
    /// ```
    /// #![feature(hash_raw_entry)]
    /// use std::collections::HashMap;
    ///
    /// let mut map: HashMap<&str, String> = HashMap::new();
    ///
    /// map.raw_entry_mut().from_key("poneyland").or_insert_with(|| {
    ///     ("poneyland", "hoho".to_string())
    /// });
    ///
    /// assert_eq!(map["poneyland"], "hoho".to_string());
    /// ```
    #[inline]
    pub fn or_insert_with<F>(self, default: F) -> (&'a mut K, &'a mut V)
    where
        F: FnOnce() -> (K, V),
        K: Hash,
        S: BuildHasher,
    {
        match self {
            RawEntryMut::Occupied(entry) => entry.into_key_value(),
            RawEntryMut::Vacant(entry) => {
                let (k, v) = default();
                entry.insert(k, v)
            }
        }
    }

    /// Provides in-place mutable access to an occupied entry before any
    /// potential inserts into the map.
    ///
    /// # Examples
    ///
    /// ```
    /// #![feature(hash_raw_entry)]
    /// use std::collections::HashMap;
    ///
    /// let mut map: HashMap<&str, u32> = HashMap::new();
    ///
    /// map.raw_entry_mut()
    ///    .from_key("poneyland")
    ///    .and_modify(|_k, v| { *v += 1 })
    ///    .or_insert("poneyland", 42);
    /// assert_eq!(map["poneyland"], 42);
    ///
    /// map.raw_entry_mut()
    ///    .from_key("poneyland")
    ///    .and_modify(|_k, v| { *v += 1 })
    ///    .or_insert("poneyland", 0);
    /// assert_eq!(map["poneyland"], 43);
    /// ```
    #[inline]
    pub fn and_modify<F>(self, f: F) -> Self
    where
        F: FnOnce(&mut K, &mut V),
    {
        match self {
            RawEntryMut::Occupied(mut entry) => {
                {
                    let (k, v) = entry.get_key_value_mut();
                    f(k, v);
                }
                RawEntryMut::Occupied(entry)
            }
            RawEntryMut::Vacant(entry) => RawEntryMut::Vacant(entry),
        }
    }
}

impl<'a, K, V, S> RawOccupiedEntryMut<'a, K, V, S> {
    /// Gets a reference to the key in the entry.
    #[inline]
    pub fn key(&self) -> &K {
        self.base.key()
    }

    /// Gets a mutable reference to the key in the entry.
    #[inline]
    pub fn key_mut(&mut self) -> &mut K {
        self.base.key_mut()
    }

    /// Converts the entry into a mutable reference to the key in the entry
    /// with a lifetime bound to the map itself.
    #[inline]
    pub fn into_key(self) -> &'a mut K {
        self.base.into_key()
    }

    /// Gets a reference to the value in the entry.
    #[inline]
    pub fn get(&self) -> &V {
        self.base.get()
    }

    /// Converts the `OccupiedEntry` into a mutable reference to the value in the entry
    /// with a lifetime bound to the map itself.
    #[inline]
    pub fn into_mut(self) -> &'a mut V {
        self.base.into_mut()
    }

    /// Gets a mutable reference to the value in the entry.
    #[inline]
    pub fn get_mut(&mut self) -> &mut V {
        self.base.get_mut()
    }

    /// Gets a reference to the key and value in the entry.
    #[inline]
    pub fn get_key_value(&mut self) -> (&K, &V) {
        self.base.get_key_value()
    }

    /// Gets a mutable reference to the key and value in the entry.
    #[inline]
    pub fn get_key_value_mut(&mut self) -> (&mut K, &mut V) {
        self.base.get_key_value_mut()
    }

    /// Converts the `OccupiedEntry` into a mutable reference to the key and value in the entry
    /// with a lifetime bound to the map itself.
    #[inline]
    pub fn into_key_value(self) -> (&'a mut K, &'a mut V) {
        self.base.into_key_value()
    }

    /// Sets the value of the entry, and returns the entry's old value.
    #[inline]
    pub fn insert(&mut self, value: V) -> V {
        self.base.insert(value)
    }

    /// Sets the value of the entry, and returns the entry's old value.
    #[inline]
    pub fn insert_key(&mut self, key: K) -> K {
        self.base.insert_key(key)
    }

    /// Takes the value out of the entry, and returns it.
    #[inline]
    pub fn remove(self) -> V {
        self.base.remove()
    }

    /// Take the ownership of the key and value from the map.
    #[inline]
    pub fn remove_entry(self) -> (K, V) {
        self.base.remove_entry()
    }
}

impl<'a, K, V, S> RawVacantEntryMut<'a, K, V, S> {
    /// Sets the value of the entry with the `VacantEntry`'s key,
    /// and returns a mutable reference to it.
    #[inline]
    pub fn insert(self, key: K, value: V) -> (&'a mut K, &'a mut V)
    where
        K: Hash,
        S: BuildHasher,
    {
        self.base.insert(key, value)
    }

    /// Sets the value of the entry with the VacantEntry's key,
    /// and returns a mutable reference to it.
    #[inline]
    pub fn insert_hashed_nocheck(self, hash: u64, key: K, value: V) -> (&'a mut K, &'a mut V)
    where
        K: Hash,
        S: BuildHasher,
    {
        self.base.insert_hashed_nocheck(hash, key, value)
    }
}

impl<K, V, S> Debug for RawEntryBuilderMut<'_, K, V, S> {
    fn fmt(&self, f: &mut fmt::Formatter<'_>) -> fmt::Result {
        f.debug_struct("RawEntryBuilder").finish_non_exhaustive()
    }
}

impl<K: Debug, V: Debug, S> Debug for RawEntryMut<'_, K, V, S> {
    fn fmt(&self, f: &mut fmt::Formatter<'_>) -> fmt::Result {
        match *self {
            RawEntryMut::Vacant(ref v) => f.debug_tuple("RawEntry").field(v).finish(),
            RawEntryMut::Occupied(ref o) => f.debug_tuple("RawEntry").field(o).finish(),
        }
    }
}

impl<K: Debug, V: Debug, S> Debug for RawOccupiedEntryMut<'_, K, V, S> {
    fn fmt(&self, f: &mut fmt::Formatter<'_>) -> fmt::Result {
        f.debug_struct("RawOccupiedEntryMut")
            .field("key", self.key())
            .field("value", self.get())
            .finish_non_exhaustive()
    }
}

impl<K, V, S> Debug for RawVacantEntryMut<'_, K, V, S> {
    fn fmt(&self, f: &mut fmt::Formatter<'_>) -> fmt::Result {
        f.debug_struct("RawVacantEntryMut").finish_non_exhaustive()
    }
}

impl<K, V, S> Debug for RawEntryBuilder<'_, K, V, S> {
    fn fmt(&self, f: &mut fmt::Formatter<'_>) -> fmt::Result {
        f.debug_struct("RawEntryBuilder").finish_non_exhaustive()
    }
}

/// A view into a single entry in a map, which may either be vacant or occupied.
///
/// This `enum` is constructed from the [`entry`] method on [`HashMap`].
///
/// [`entry`]: HashMap::entry
#[cfg_attr(all(not(test), feature = "lang_item"), rustc_diagnostic_item = "HashMapEntry")]
pub enum Entry<'a, K: 'a, V: 'a> {
    /// An occupied entry.
    Occupied(OccupiedEntry<'a, K, V>),

    /// A vacant entry.
    Vacant(VacantEntry<'a, K, V>),
}

impl<K: Debug, V: Debug> Debug for Entry<'_, K, V> {
    fn fmt(&self, f: &mut fmt::Formatter<'_>) -> fmt::Result {
        match *self {
            Vacant(ref v) => f.debug_tuple("Entry").field(v).finish(),
            Occupied(ref o) => f.debug_tuple("Entry").field(o).finish(),
        }
    }
}

/// A view into an occupied entry in a `HashMap`.
/// It is part of the [`Entry`] enum.
pub struct OccupiedEntry<'a, K: 'a, V: 'a> {
    base: base::RustcOccupiedEntry<'a, K, V>,
}

impl<K: Debug, V: Debug> Debug for OccupiedEntry<'_, K, V> {
    fn fmt(&self, f: &mut fmt::Formatter<'_>) -> fmt::Result {
        f.debug_struct("OccupiedEntry")
            .field("key", self.key())
            .field("value", self.get())
            .finish_non_exhaustive()
    }
}

/// A view into a vacant entry in a `HashMap`.
/// It is part of the [`Entry`] enum.
pub struct VacantEntry<'a, K: 'a, V: 'a> {
    base: base::RustcVacantEntry<'a, K, V>,
}

impl<K: Debug, V> Debug for VacantEntry<'_, K, V> {
    fn fmt(&self, f: &mut fmt::Formatter<'_>) -> fmt::Result {
        f.debug_tuple("VacantEntry").field(self.key()).finish()
    }
}

/// The error returned by [`try_insert`](HashMap::try_insert) when the key already exists.
///
/// Contains the occupied entry, and the value that was not inserted.
pub struct OccupiedError<'a, K: 'a, V: 'a> {
    /// The entry in the map that was already occupied.
    pub entry: OccupiedEntry<'a, K, V>,
    /// The value which was not inserted, because the entry was already occupied.
    pub value: V,
}

impl<K: Debug, V: Debug> Debug for OccupiedError<'_, K, V> {
    fn fmt(&self, f: &mut fmt::Formatter<'_>) -> fmt::Result {
        f.debug_struct("OccupiedError")
            .field("key", self.entry.key())
            .field("old_value", self.entry.get())
            .field("new_value", &self.value)
            .finish_non_exhaustive()
    }
}

impl<'a, K: Debug, V: Debug> fmt::Display for OccupiedError<'a, K, V> {
    fn fmt(&self, f: &mut fmt::Formatter<'_>) -> fmt::Result {
        write!(
            f,
            "failed to insert {:?}, key {:?} already exists with value {:?}",
            self.value,
            self.entry.key(),
            self.entry.get(),
        )
    }
}

impl<'a, K, V, S> IntoIterator for &'a HashMap<K, V, S> {
    type Item = (&'a K, &'a V);
    type IntoIter = Iter<'a, K, V>;

    #[inline]
    fn into_iter(self) -> Iter<'a, K, V> {
        self.iter()
    }
}

impl<'a, K, V, S> IntoIterator for &'a mut HashMap<K, V, S> {
    type Item = (&'a K, &'a mut V);
    type IntoIter = IterMut<'a, K, V>;

    #[inline]
    fn into_iter(self) -> IterMut<'a, K, V> {
        self.iter_mut()
    }
}

impl<K, V, S> IntoIterator for HashMap<K, V, S> {
    type Item = (K, V);
    type IntoIter = IntoIter<K, V>;

    /// Creates a consuming iterator, that is, one that moves each key-value
    /// pair out of the map in arbitrary order. The map cannot be used after
    /// calling this.
    ///
    /// # Examples
    ///
    /// ```
    /// use std::collections::HashMap;
    ///
    /// let mut map = HashMap::new();
    /// map.insert("a", 1);
    /// map.insert("b", 2);
    /// map.insert("c", 3);
    ///
    /// // Not possible with .iter()
    /// let vec: Vec<(&str, i32)> = map.into_iter().collect();
    /// ```
    #[inline]
    fn into_iter(self) -> IntoIter<K, V> {
        IntoIter { base: self.base.into_iter() }
    }
}

impl<'a, K, V> Iterator for Iter<'a, K, V> {
    type Item = (&'a K, &'a V);

    #[inline]
    fn next(&mut self) -> Option<(&'a K, &'a V)> {
        self.base.next()
    }
    #[inline]
    fn size_hint(&self) -> (usize, Option<usize>) {
        self.base.size_hint()
    }
}

impl<K, V> ExactSizeIterator for Iter<'_, K, V> {
    #[inline]
    fn len(&self) -> usize {
        self.base.len()
    }
}

impl<K, V> FusedIterator for Iter<'_, K, V> {}

impl<'a, K, V> Iterator for IterMut<'a, K, V> {
    type Item = (&'a K, &'a mut V);

    #[inline]
    fn next(&mut self) -> Option<(&'a K, &'a mut V)> {
        self.base.next()
    }
    #[inline]
    fn size_hint(&self) -> (usize, Option<usize>) {
        self.base.size_hint()
    }
}

impl<K, V> ExactSizeIterator for IterMut<'_, K, V> {
    #[inline]
    fn len(&self) -> usize {
        self.base.len()
    }
}

impl<K, V> FusedIterator for IterMut<'_, K, V> {}

impl<K, V> fmt::Debug for IterMut<'_, K, V>
where
    K: fmt::Debug,
    V: fmt::Debug,
{
    fn fmt(&self, f: &mut fmt::Formatter<'_>) -> fmt::Result {
        f.debug_list().entries(self.iter()).finish()
    }
}

impl<K, V> Iterator for IntoIter<K, V> {
    type Item = (K, V);

    #[inline]
    fn next(&mut self) -> Option<(K, V)> {
        self.base.next()
    }
    #[inline]
    fn size_hint(&self) -> (usize, Option<usize>) {
        self.base.size_hint()
    }
}

impl<K, V> ExactSizeIterator for IntoIter<K, V> {
    #[inline]
    fn len(&self) -> usize {
        self.base.len()
    }
}

impl<K, V> FusedIterator for IntoIter<K, V> {}

impl<K: Debug, V: Debug> fmt::Debug for IntoIter<K, V> {
    fn fmt(&self, f: &mut fmt::Formatter<'_>) -> fmt::Result {
        f.debug_list().entries(self.iter()).finish()
    }
}

impl<'a, K, V> Iterator for Keys<'a, K, V> {
    type Item = &'a K;

    #[inline]
    fn next(&mut self) -> Option<&'a K> {
        self.inner.next().map(|(k, _)| k)
    }
    #[inline]
    fn size_hint(&self) -> (usize, Option<usize>) {
        self.inner.size_hint()
    }
}

impl<K, V> ExactSizeIterator for Keys<'_, K, V> {
    #[inline]
    fn len(&self) -> usize {
        self.inner.len()
    }
}

impl<K, V> FusedIterator for Keys<'_, K, V> {}

impl<'a, K, V> Iterator for Values<'a, K, V> {
    type Item = &'a V;

    #[inline]
    fn next(&mut self) -> Option<&'a V> {
        self.inner.next().map(|(_, v)| v)
    }
    #[inline]
    fn size_hint(&self) -> (usize, Option<usize>) {
        self.inner.size_hint()
    }
}

impl<K, V> ExactSizeIterator for Values<'_, K, V> {
    #[inline]
    fn len(&self) -> usize {
        self.inner.len()
    }
}

impl<K, V> FusedIterator for Values<'_, K, V> {}

impl<'a, K, V> Iterator for ValuesMut<'a, K, V> {
    type Item = &'a mut V;

    #[inline]
    fn next(&mut self) -> Option<&'a mut V> {
        self.inner.next().map(|(_, v)| v)
    }
    #[inline]
    fn size_hint(&self) -> (usize, Option<usize>) {
        self.inner.size_hint()
    }
}

impl<K, V> ExactSizeIterator for ValuesMut<'_, K, V> {
    #[inline]
    fn len(&self) -> usize {
        self.inner.len()
    }
}

impl<K, V> FusedIterator for ValuesMut<'_, K, V> {}

impl<K, V: fmt::Debug> fmt::Debug for ValuesMut<'_, K, V> {
    fn fmt(&self, f: &mut fmt::Formatter<'_>) -> fmt::Result {
        f.debug_list().entries(self.inner.iter().map(|(_, val)| val)).finish()
    }
}

impl<K, V> Iterator for IntoKeys<K, V> {
    type Item = K;

    #[inline]
    fn next(&mut self) -> Option<K> {
        self.inner.next().map(|(k, _)| k)
    }
    #[inline]
    fn size_hint(&self) -> (usize, Option<usize>) {
        self.inner.size_hint()
    }
}

impl<K, V> ExactSizeIterator for IntoKeys<K, V> {
    #[inline]
    fn len(&self) -> usize {
        self.inner.len()
    }
}

impl<K, V> FusedIterator for IntoKeys<K, V> {}

impl<K: Debug, V> fmt::Debug for IntoKeys<K, V> {
    fn fmt(&self, f: &mut fmt::Formatter<'_>) -> fmt::Result {
        f.debug_list().entries(self.inner.iter().map(|(k, _)| k)).finish()
    }
}

impl<K, V> Iterator for IntoValues<K, V> {
    type Item = V;

    #[inline]
    fn next(&mut self) -> Option<V> {
        self.inner.next().map(|(_, v)| v)
    }
    #[inline]
    fn size_hint(&self) -> (usize, Option<usize>) {
        self.inner.size_hint()
    }
}

impl<K, V> ExactSizeIterator for IntoValues<K, V> {
    #[inline]
    fn len(&self) -> usize {
        self.inner.len()
    }
}

impl<K, V> FusedIterator for IntoValues<K, V> {}

impl<K, V: Debug> fmt::Debug for IntoValues<K, V> {
    fn fmt(&self, f: &mut fmt::Formatter<'_>) -> fmt::Result {
        f.debug_list().entries(self.inner.iter().map(|(_, v)| v)).finish()
    }
}

impl<'a, K, V> Iterator for Drain<'a, K, V> {
    type Item = (K, V);

    #[inline]
    fn next(&mut self) -> Option<(K, V)> {
        self.base.next()
    }
    #[inline]
    fn size_hint(&self) -> (usize, Option<usize>) {
        self.base.size_hint()
    }
}

impl<K, V> ExactSizeIterator for Drain<'_, K, V> {
    #[inline]
    fn len(&self) -> usize {
        self.base.len()
    }
}

impl<K, V> FusedIterator for Drain<'_, K, V> {}

impl<K, V> fmt::Debug for Drain<'_, K, V>
where
    K: fmt::Debug,
    V: fmt::Debug,
{
    fn fmt(&self, f: &mut fmt::Formatter<'_>) -> fmt::Result {
        f.debug_list().entries(self.iter()).finish()
    }
}

impl<K, V, F> Iterator for DrainFilter<'_, K, V, F>
where
    F: FnMut(&K, &mut V) -> bool,
{
    type Item = (K, V);

    #[inline]
    fn next(&mut self) -> Option<(K, V)> {
        self.base.next()
    }
    #[inline]
    fn size_hint(&self) -> (usize, Option<usize>) {
        self.base.size_hint()
    }
}

impl<K, V, F> FusedIterator for DrainFilter<'_, K, V, F> where F: FnMut(&K, &mut V) -> bool {}

impl<'a, K, V, F> fmt::Debug for DrainFilter<'a, K, V, F>
where
    F: FnMut(&K, &mut V) -> bool,
{
    fn fmt(&self, f: &mut fmt::Formatter<'_>) -> fmt::Result {
        f.debug_struct("DrainFilter").finish_non_exhaustive()
    }
}

impl<'a, K, V> Entry<'a, K, V> {
    /// Ensures a value is in the entry by inserting the default if empty, and returns
    /// a mutable reference to the value in the entry.
    ///
    /// # Examples
    ///
    /// ```
    /// use std::collections::HashMap;
    ///
    /// let mut map: HashMap<&str, u32> = HashMap::new();
    ///
    /// map.entry("poneyland").or_insert(3);
    /// assert_eq!(map["poneyland"], 3);
    ///
    /// *map.entry("poneyland").or_insert(10) *= 2;
    /// assert_eq!(map["poneyland"], 6);
    /// ```
    #[inline]
    pub fn or_insert(self, default: V) -> &'a mut V {
        match self {
            Occupied(entry) => entry.into_mut(),
            Vacant(entry) => entry.insert(default),
        }
    }

    /// Ensures a value is in the entry by inserting the result of the default function if empty,
    /// and returns a mutable reference to the value in the entry.
    ///
    /// # Examples
    ///
    /// ```
    /// use std::collections::HashMap;
    ///
    /// let mut map: HashMap<&str, String> = HashMap::new();
    /// let s = "hoho".to_string();
    ///
    /// map.entry("poneyland").or_insert_with(|| s);
    ///
    /// assert_eq!(map["poneyland"], "hoho".to_string());
    /// ```
    #[inline]
    pub fn or_insert_with<F: FnOnce() -> V>(self, default: F) -> &'a mut V {
        match self {
            Occupied(entry) => entry.into_mut(),
            Vacant(entry) => entry.insert(default()),
        }
    }

    /// Ensures a value is in the entry by inserting, if empty, the result of the default function.
    /// This method allows for generating key-derived values for insertion by providing the default
    /// function a reference to the key that was moved during the `.entry(key)` method call.
    ///
    /// The reference to the moved key is provided so that cloning or copying the key is
    /// unnecessary, unlike with `.or_insert_with(|| ... )`.
    ///
    /// # Examples
    ///
    /// ```
    /// use std::collections::HashMap;
    ///
    /// let mut map: HashMap<&str, usize> = HashMap::new();
    ///
    /// map.entry("poneyland").or_insert_with_key(|key| key.chars().count());
    ///
    /// assert_eq!(map["poneyland"], 9);
    /// ```
    #[inline]
    pub fn or_insert_with_key<F: FnOnce(&K) -> V>(self, default: F) -> &'a mut V {
        match self {
            Occupied(entry) => entry.into_mut(),
            Vacant(entry) => {
                let value = default(entry.key());
                entry.insert(value)
            }
        }
    }

    /// Returns a reference to this entry's key.
    ///
    /// # Examples
    ///
    /// ```
    /// use std::collections::HashMap;
    ///
    /// let mut map: HashMap<&str, u32> = HashMap::new();
    /// assert_eq!(map.entry("poneyland").key(), &"poneyland");
    /// ```
    #[inline]
    pub fn key(&self) -> &K {
        match *self {
            Occupied(ref entry) => entry.key(),
            Vacant(ref entry) => entry.key(),
        }
    }

    /// Provides in-place mutable access to an occupied entry before any
    /// potential inserts into the map.
    ///
    /// # Examples
    ///
    /// ```
    /// use std::collections::HashMap;
    ///
    /// let mut map: HashMap<&str, u32> = HashMap::new();
    ///
    /// map.entry("poneyland")
    ///    .and_modify(|e| { *e += 1 })
    ///    .or_insert(42);
    /// assert_eq!(map["poneyland"], 42);
    ///
    /// map.entry("poneyland")
    ///    .and_modify(|e| { *e += 1 })
    ///    .or_insert(42);
    /// assert_eq!(map["poneyland"], 43);
    /// ```
    #[inline]
    pub fn and_modify<F>(self, f: F) -> Self
    where
        F: FnOnce(&mut V),
    {
        match self {
            Occupied(mut entry) => {
                f(entry.get_mut());
                Occupied(entry)
            }
            Vacant(entry) => Vacant(entry),
        }
    }

    /// Sets the value of the entry, and returns an `OccupiedEntry`.
    ///
    /// # Examples
    ///
    /// ```
    /// #![feature(entry_insert)]
    /// use std::collections::HashMap;
    ///
    /// let mut map: HashMap<&str, String> = HashMap::new();
    /// let entry = map.entry("poneyland").insert("hoho".to_string());
    ///
    /// assert_eq!(entry.key(), &"poneyland");
    /// ```
    #[inline]
    pub fn insert(self, value: V) -> OccupiedEntry<'a, K, V> {
        match self {
            Occupied(mut entry) => {
                entry.insert(value);
                entry
            }
            Vacant(entry) => entry.insert_entry(value),
        }
    }
}

impl<'a, K, V: Default> Entry<'a, K, V> {
    /// Ensures a value is in the entry by inserting the default value if empty,
    /// and returns a mutable reference to the value in the entry.
    ///
    /// # Examples
    ///
    /// ```
    /// # fn main() {
    /// use std::collections::HashMap;
    ///
    /// let mut map: HashMap<&str, Option<u32>> = HashMap::new();
    /// map.entry("poneyland").or_default();
    ///
    /// assert_eq!(map["poneyland"], None);
    /// # }
    /// ```
    #[inline]
    pub fn or_default(self) -> &'a mut V {
        match self {
            Occupied(entry) => entry.into_mut(),
            Vacant(entry) => entry.insert(Default::default()),
        }
    }
}

impl<'a, K, V> OccupiedEntry<'a, K, V> {
    /// Gets a reference to the key in the entry.
    ///
    /// # Examples
    ///
    /// ```
    /// use std::collections::HashMap;
    ///
    /// let mut map: HashMap<&str, u32> = HashMap::new();
    /// map.entry("poneyland").or_insert(12);
    /// assert_eq!(map.entry("poneyland").key(), &"poneyland");
    /// ```
    #[inline]
    pub fn key(&self) -> &K {
        self.base.key()
    }

    /// Take the ownership of the key and value from the map.
    ///
    /// # Examples
    ///
    /// ```
    /// use std::collections::HashMap;
    /// use std::collections::hash_map::Entry;
    ///
    /// let mut map: HashMap<&str, u32> = HashMap::new();
    /// map.entry("poneyland").or_insert(12);
    ///
    /// if let Entry::Occupied(o) = map.entry("poneyland") {
    ///     // We delete the entry from the map.
    ///     o.remove_entry();
    /// }
    ///
    /// assert_eq!(map.contains_key("poneyland"), false);
    /// ```
    #[inline]
    pub fn remove_entry(self) -> (K, V) {
        self.base.remove_entry()
    }

    /// Gets a reference to the value in the entry.
    ///
    /// # Examples
    ///
    /// ```
    /// use std::collections::HashMap;
    /// use std::collections::hash_map::Entry;
    ///
    /// let mut map: HashMap<&str, u32> = HashMap::new();
    /// map.entry("poneyland").or_insert(12);
    ///
    /// if let Entry::Occupied(o) = map.entry("poneyland") {
    ///     assert_eq!(o.get(), &12);
    /// }
    /// ```
    #[inline]
    pub fn get(&self) -> &V {
        self.base.get()
    }

    /// Gets a mutable reference to the value in the entry.
    ///
    /// If you need a reference to the `OccupiedEntry` which may outlive the
    /// destruction of the `Entry` value, see [`into_mut`].
    ///
    /// [`into_mut`]: Self::into_mut
    ///
    /// # Examples
    ///
    /// ```
    /// use std::collections::HashMap;
    /// use std::collections::hash_map::Entry;
    ///
    /// let mut map: HashMap<&str, u32> = HashMap::new();
    /// map.entry("poneyland").or_insert(12);
    ///
    /// assert_eq!(map["poneyland"], 12);
    /// if let Entry::Occupied(mut o) = map.entry("poneyland") {
    ///     *o.get_mut() += 10;
    ///     assert_eq!(*o.get(), 22);
    ///
    ///     // We can use the same Entry multiple times.
    ///     *o.get_mut() += 2;
    /// }
    ///
    /// assert_eq!(map["poneyland"], 24);
    /// ```
    #[inline]
    pub fn get_mut(&mut self) -> &mut V {
        self.base.get_mut()
    }

    /// Converts the `OccupiedEntry` into a mutable reference to the value in the entry
    /// with a lifetime bound to the map itself.
    ///
    /// If you need multiple references to the `OccupiedEntry`, see [`get_mut`].
    ///
    /// [`get_mut`]: Self::get_mut
    ///
    /// # Examples
    ///
    /// ```
    /// use std::collections::HashMap;
    /// use std::collections::hash_map::Entry;
    ///
    /// let mut map: HashMap<&str, u32> = HashMap::new();
    /// map.entry("poneyland").or_insert(12);
    ///
    /// assert_eq!(map["poneyland"], 12);
    /// if let Entry::Occupied(o) = map.entry("poneyland") {
    ///     *o.into_mut() += 10;
    /// }
    ///
    /// assert_eq!(map["poneyland"], 22);
    /// ```
    #[inline]
    pub fn into_mut(self) -> &'a mut V {
        self.base.into_mut()
    }

    /// Sets the value of the entry, and returns the entry's old value.
    ///
    /// # Examples
    ///
    /// ```
    /// use std::collections::HashMap;
    /// use std::collections::hash_map::Entry;
    ///
    /// let mut map: HashMap<&str, u32> = HashMap::new();
    /// map.entry("poneyland").or_insert(12);
    ///
    /// if let Entry::Occupied(mut o) = map.entry("poneyland") {
    ///     assert_eq!(o.insert(15), 12);
    /// }
    ///
    /// assert_eq!(map["poneyland"], 15);
    /// ```
    #[inline]
    pub fn insert(&mut self, value: V) -> V {
        self.base.insert(value)
    }

    /// Takes the value out of the entry, and returns it.
    ///
    /// # Examples
    ///
    /// ```
    /// use std::collections::HashMap;
    /// use std::collections::hash_map::Entry;
    ///
    /// let mut map: HashMap<&str, u32> = HashMap::new();
    /// map.entry("poneyland").or_insert(12);
    ///
    /// if let Entry::Occupied(o) = map.entry("poneyland") {
    ///     assert_eq!(o.remove(), 12);
    /// }
    ///
    /// assert_eq!(map.contains_key("poneyland"), false);
    /// ```
    #[inline]
    pub fn remove(self) -> V {
        self.base.remove()
    }

    /// Replaces the entry, returning the old key and value. The new key in the hash map will be
    /// the key used to create this entry.
    ///
    /// # Examples
    ///
    /// ```
    /// #![feature(map_entry_replace)]
    /// use std::collections::hash_map::{Entry, HashMap};
    /// use std::rc::Rc;
    ///
    /// let mut map: HashMap<Rc<String>, u32> = HashMap::new();
    /// map.insert(Rc::new("Stringthing".to_string()), 15);
    ///
    /// let my_key = Rc::new("Stringthing".to_string());
    ///
    /// if let Entry::Occupied(entry) = map.entry(my_key) {
    ///     // Also replace the key with a handle to our other key.
    ///     let (old_key, old_value): (Rc<String>, u32) = entry.replace_entry(16);
    /// }
    ///
    /// ```
    #[inline]
    pub fn replace_entry(self, value: V) -> (K, V) {
        self.base.replace_entry(value)
    }

    /// Replaces the key in the hash map with the key used to create this entry.
    ///
    /// # Examples
    ///
    /// ```
    /// #![feature(map_entry_replace)]
    /// use std::collections::hash_map::{Entry, HashMap};
    /// use std::rc::Rc;
    ///
    /// let mut map: HashMap<Rc<String>, u32> = HashMap::new();
    /// let known_strings: Vec<Rc<String>> = Vec::new();
    ///
    /// // Initialise known strings, run program, etc.
    ///
    /// reclaim_memory(&mut map, &known_strings);
    ///
    /// fn reclaim_memory(map: &mut HashMap<Rc<String>, u32>, known_strings: &[Rc<String>] ) {
    ///     for s in known_strings {
    ///         if let Entry::Occupied(entry) = map.entry(Rc::clone(s)) {
    ///             // Replaces the entry's key with our version of it in `known_strings`.
    ///             entry.replace_key();
    ///         }
    ///     }
    /// }
    /// ```
    #[inline]
    pub fn replace_key(self) -> K {
        self.base.replace_key()
    }
}

impl<'a, K: 'a, V: 'a> VacantEntry<'a, K, V> {
    /// Gets a reference to the key that would be used when inserting a value
    /// through the `VacantEntry`.
    ///
    /// # Examples
    ///
    /// ```
    /// use std::collections::HashMap;
    ///
    /// let mut map: HashMap<&str, u32> = HashMap::new();
    /// assert_eq!(map.entry("poneyland").key(), &"poneyland");
    /// ```
    #[inline]
    pub fn key(&self) -> &K {
        self.base.key()
    }

    /// Take ownership of the key.
    ///
    /// # Examples
    ///
    /// ```
    /// use std::collections::HashMap;
    /// use std::collections::hash_map::Entry;
    ///
    /// let mut map: HashMap<&str, u32> = HashMap::new();
    ///
    /// if let Entry::Vacant(v) = map.entry("poneyland") {
    ///     v.into_key();
    /// }
    /// ```
    #[inline]
    pub fn into_key(self) -> K {
        self.base.into_key()
    }

    /// Sets the value of the entry with the `VacantEntry`'s key,
    /// and returns a mutable reference to it.
    ///
    /// # Examples
    ///
    /// ```
    /// use std::collections::HashMap;
    /// use std::collections::hash_map::Entry;
    ///
    /// let mut map: HashMap<&str, u32> = HashMap::new();
    ///
    /// if let Entry::Vacant(o) = map.entry("poneyland") {
    ///     o.insert(37);
    /// }
    /// assert_eq!(map["poneyland"], 37);
    /// ```
    #[inline]
    pub fn insert(self, value: V) -> &'a mut V {
        self.base.insert(value)
    }

    /// Sets the value of the entry with the `VacantEntry`'s key,
    /// and returns an `OccupiedEntry`.
    ///
    /// # Examples
    ///
    /// ```
    /// use std::collections::HashMap;
    /// use std::collections::hash_map::Entry;
    ///
    /// let mut map: HashMap<&str, u32> = HashMap::new();
    ///
    /// if let Entry::Vacant(o) = map.entry("poneyland") {
    ///     o.insert(37);
    /// }
    /// assert_eq!(map["poneyland"], 37);
    /// ```
    #[inline]
    fn insert_entry(self, value: V) -> OccupiedEntry<'a, K, V> {
        let base = self.base.insert_entry(value);
        OccupiedEntry { base }
    }
}

impl<K, V, S> FromIterator<(K, V)> for HashMap<K, V, S>
where
    K: Eq + Hash,
    S: BuildHasher + Default,
{
    fn from_iter<T: IntoIterator<Item = (K, V)>>(iter: T) -> HashMap<K, V, S> {
        let mut map = HashMap::with_hasher(Default::default());
        map.extend(iter);
        map
    }
}

/// Inserts all new key-values from the iterator and replaces values with existing
/// keys with new values returned from the iterator.
impl<K, V, S> Extend<(K, V)> for HashMap<K, V, S>
where
    K: Eq + Hash,
    S: BuildHasher,
{
    #[inline]
    fn extend<T: IntoIterator<Item = (K, V)>>(&mut self, iter: T) {
        self.base.extend(iter)
    }

    #[inline]
    fn extend_one(&mut self, (k, v): (K, V)) {
        self.base.insert(k, v);
    }

    #[inline]
    fn extend_reserve(&mut self, additional: usize) {
        self.base.extend_reserve(additional);
    }
}

impl<'a, K: 'a, V: 'a, S> Extend<(&'a K, &'a V)> for HashMap<K, V, S>
where
    K: Eq + Hash + Copy,
    V: Copy,
    S: BuildHasher,
{
    #[inline]
    fn extend<T: IntoIterator<Item = (&'a K, &'a V)>>(&mut self, iter: T) {
        self.base.extend(iter)
    }

    #[inline]
    fn extend_one(&mut self, (&k, &v): (&'a K, &'a V)) {
        self.base.insert(k, v);
    }

    #[inline]
    fn extend_reserve(&mut self, additional: usize) {
        Extend::<(K, V)>::extend_reserve(self, additional)
    }
}

/// `RandomState` is the default state for [`HashMap`] types.
///
/// A particular instance `RandomState` will create the same instances of
/// [`Hasher`], but the hashers created by two different `RandomState`
/// instances are unlikely to produce the same result for the same values.
///
/// # Examples
///
/// ```
/// use std::collections::HashMap;
/// use std::collections::hash_map::RandomState;
///
/// let s = RandomState::new();
/// let mut map = HashMap::with_hasher(s);
/// map.insert(1, 2);
/// ```
#[derive(Clone)]
pub struct RandomState {
    k0: u64,
    k1: u64,
}

impl RandomState {
    /// Constructs a new `RandomState` that is initialized with random keys.
    ///
    /// # Examples
    ///
    /// ```
    /// use std::collections::hash_map::RandomState;
    ///
    /// let s = RandomState::new();
    /// ```
    #[inline]
    #[allow(deprecated)]
    // rand
    pub fn new() -> RandomState {
        // Historically this function did not cache keys from the OS and instead
        // simply always called `rand::thread_rng().gen()` twice. In #31356 it
        // was discovered, however, that because we re-seed the thread-local RNG
        // from the OS periodically that this can cause excessive slowdown when
        // many hash maps are created on a thread. To solve this performance
        // trap we cache the first set of randomly generated keys per-thread.
        //
        // Later in #36481 it was discovered that exposing a deterministic
        // iteration order allows a form of DOS attack. To counter that we
        // increment one of the seeds on every RandomState creation, giving
        // every corresponding HashMap a different iteration order.
        thread_local!(static KEYS: Cell<(u64, u64)> = {
            Cell::new(sys::hashmap_random_keys())
        });

        KEYS.with(|keys| {
            let (k0, k1) = keys.get();
            keys.set((k0.wrapping_add(1), k1));
            RandomState { k0, k1 }
        })
    }
}

impl BuildHasher for RandomState {
    type Hasher = DefaultHasher;
    #[inline]
    #[allow(deprecated)]
    fn build_hasher(&self) -> DefaultHasher {
        DefaultHasher(SipHasher13::new_with_keys(self.k0, self.k1))
    }
}

/// The default [`Hasher`] used by [`RandomState`].
///
/// The internal algorithm is not specified, and so it and its hashes should
/// not be relied upon over releases.
#[allow(deprecated)]
#[derive(Clone, Debug)]
pub struct DefaultHasher(SipHasher13);

impl DefaultHasher {
    /// Creates a new `DefaultHasher`.
    ///
    /// This hasher is not guaranteed to be the same as all other
    /// `DefaultHasher` instances, but is the same as all other `DefaultHasher`
    /// instances created through `new` or `default`.
    #[allow(deprecated)]
    pub fn new() -> DefaultHasher {
        DefaultHasher(SipHasher13::new_with_keys(0, 0))
    }
}

impl Default for DefaultHasher {
    /// Creates a new `DefaultHasher` using [`new`].
    /// See its documentation for more.
    ///
    /// [`new`]: DefaultHasher::new
    fn default() -> DefaultHasher {
        DefaultHasher::new()
    }
}

impl Hasher for DefaultHasher {
    #[inline]
    fn write(&mut self, msg: &[u8]) {
        self.0.write(msg)
    }

    #[inline]
    fn finish(&self) -> u64 {
        self.0.finish()
    }
}

impl Default for RandomState {
    /// Constructs a new `RandomState`.
    #[inline]
    fn default() -> RandomState {
        RandomState::new()
    }
}

impl fmt::Debug for RandomState {
    fn fmt(&self, f: &mut fmt::Formatter<'_>) -> fmt::Result {
        f.debug_struct("RandomState").finish_non_exhaustive()
    }
}

#[inline]
fn map_entry<'a, K: 'a, V: 'a>(raw: base::RustcEntry<'a, K, V>) -> Entry<'a, K, V> {
    match raw {
        base::RustcEntry::Occupied(base) => Entry::Occupied(OccupiedEntry { base }),
        base::RustcEntry::Vacant(base) => Entry::Vacant(VacantEntry { base }),
    }
}

#[inline]
pub(super) fn map_try_reserve_error(err: hashbrown::TryReserveError) -> TryReserveError {
    match err {
        hashbrown::TryReserveError::CapacityOverflow => {
            TryReserveErrorKind::CapacityOverflow.into()
        }
        hashbrown::TryReserveError::AllocError { layout } => {
            TryReserveErrorKind::AllocError { layout, non_exhaustive: () }.into()
        }
    }
}

#[inline]
fn map_raw_entry<'a, K: 'a, V: 'a, S: 'a>(
    raw: base::RawEntryMut<'a, K, V, S>,
) -> RawEntryMut<'a, K, V, S> {
    match raw {
        base::RawEntryMut::Occupied(base) => RawEntryMut::Occupied(RawOccupiedEntryMut { base }),
        base::RawEntryMut::Vacant(base) => RawEntryMut::Vacant(RawVacantEntryMut { base }),
    }
}

#[allow(dead_code)]
fn assert_covariance() {
    fn map_key<'new>(v: HashMap<&'static str, u8>) -> HashMap<&'new str, u8> {
        v
    }
    fn map_val<'new>(v: HashMap<u8, &'static str>) -> HashMap<u8, &'new str> {
        v
    }
    fn iter_key<'a, 'new>(v: Iter<'a, &'static str, u8>) -> Iter<'a, &'new str, u8> {
        v
    }
    fn iter_val<'a, 'new>(v: Iter<'a, u8, &'static str>) -> Iter<'a, u8, &'new str> {
        v
    }
    fn into_iter_key<'new>(v: IntoIter<&'static str, u8>) -> IntoIter<&'new str, u8> {
        v
    }
    fn into_iter_val<'new>(v: IntoIter<u8, &'static str>) -> IntoIter<u8, &'new str> {
        v
    }
    fn keys_key<'a, 'new>(v: Keys<'a, &'static str, u8>) -> Keys<'a, &'new str, u8> {
        v
    }
    fn keys_val<'a, 'new>(v: Keys<'a, u8, &'static str>) -> Keys<'a, u8, &'new str> {
        v
    }
    fn values_key<'a, 'new>(v: Values<'a, &'static str, u8>) -> Values<'a, &'new str, u8> {
        v
    }
    fn values_val<'a, 'new>(v: Values<'a, u8, &'static str>) -> Values<'a, u8, &'new str> {
        v
    }
    fn drain<'new>(
        d: Drain<'static, &'static str, &'static str>,
    ) -> Drain<'new, &'new str, &'new str> {
        d
    }
}<|MERGE_RESOLUTION|>--- conflicted
+++ resolved
@@ -217,13 +217,7 @@
 /// }
 /// ```
 
-<<<<<<< HEAD
-#[derive(Clone)]
 #[cfg_attr(all(not(test), feature = "lang_item"), rustc_diagnostic_item = "hashmap_type")]
-//#[stable(feature = "rust1", since = "1.0.0")]
-=======
-#[cfg_attr(all(not(test), feature = "lang_item"), rustc_diagnostic_item = "hashmap_type")]
->>>>>>> b079fa94
 pub struct HashMap<K, V, S = RandomState> {
     base: base::HashMap<K, V, S>,
 }
