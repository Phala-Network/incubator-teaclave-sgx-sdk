// Licensed to the Apache Software Foundation (ASF) under one
// or more contributor license agreements.  See the NOTICE file
// distributed with this work for additional information
// regarding copyright ownership.  The ASF licenses this file
// to you under the Apache License, Version 2.0 (the
// "License"); you may not use this file except in compliance
// with the License.  You may obtain a copy of the License at
//
//   http://www.apache.org/licenses/LICENSE-2.0
//
// Unless required by applicable law or agreed to in writing,
// software distributed under the License is distributed on an
// "AS IS" BASIS, WITHOUT WARRANTIES OR CONDITIONS OF ANY
// KIND, either express or implied.  See the License for the
// specific language governing permissions and limitations
// under the License..

//! Implementation of various bits and pieces of the `panic!` macro and
//! associated runtime pieces.
//!
//! Specifically, this module contains the implementation of:
//!
//! * Panic hooks
//! * Executing a panic up to doing the actual implementation
//! * Shims around "try"

use core::panic::{BoxMeUp, Location, PanicInfo};

use crate::any::Any;
use crate::fmt;
use crate::intrinsics;
use crate::mem::{self, ManuallyDrop};
use crate::ptr;
use crate::sync::atomic::{AtomicPtr, Ordering};
use crate::sys::stdio::panic_output;
use crate::sys_common::thread_info;
use crate::thread;

use sgx_trts::trts::rsgx_abort;

// Binary interface to the panic runtime that the standard library depends on.
//
// The standard library is tagged with `#![needs_panic_runtime]` (introduced in
// RFC 1513) to indicate that it requires some other crate tagged with
// `#![panic_runtime]` to exist somewhere. Each panic runtime is intended to
// implement these symbols (with the same signatures) so we can get matched up
// to them.
//
// One day this may look a little less ad-hoc with the compiler helping out to
// hook up these functions, but it is not this day!
#[allow(improper_ctypes)]
extern "C" {
    fn __rust_panic_cleanup(payload: *mut u8) -> *mut (dyn Any + Send + 'static);
}

#[allow(improper_ctypes)]
extern "C-unwind" {
    /// `payload` is passed through another layer of raw pointers as `&mut dyn Trait` is not
    /// FFI-safe. `BoxMeUp` lazily performs allocation only when needed (this avoids allocations
    /// when using the "abort" panic runtime).
    fn __rust_start_panic(payload: *mut &mut dyn BoxMeUp) -> u32;
}

/// This function is called by the panic runtime if FFI code catches a Rust
/// panic but doesn't rethrow it. We don't support this case since it messes
/// with our panic count.
#[cfg(feature = "lang_item")]
#[rustc_std_internal_symbol]
extern "C" fn __rust_drop_panic() -> ! {
    rtabort!("Rust panics must be rethrown");
}

<<<<<<< HEAD
=======
/// This function is called by the panic runtime if it catches an exception
/// object which does not correspond to a Rust panic.
>>>>>>> b079fa94
#[cfg(feature = "lang_item")]
#[rustc_std_internal_symbol]
extern "C" fn __rust_foreign_exception() -> ! {
    rtabort!("Rust cannot catch foreign exceptions");
}

static PANIC_HANDLER: AtomicPtr<()> = AtomicPtr::new(ptr::null_mut());

/// Registers a custom panic hook, replacing any that was previously registered.
///
/// The panic hook is invoked when a thread panics, but before the panic runtime
/// is invoked. As such, the hook will run with both the aborting and unwinding
/// runtimes. The default hook prints a message to standard error and generates
/// a backtrace if requested, but this behavior can be customized with the
/// `set_hook` and [`take_hook`] functions.
///
/// [`take_hook`]: ./fn.take_hook.html
///
/// The hook is provided with a `PanicInfo` struct which contains information
/// about the origin of the panic, including the payload passed to `panic!` and
/// the source code location from which the panic originated.
///
/// The panic hook is a global resource.
///
/// # Panics
///
/// Panics if called from a panicking thread.
///
pub fn set_hook(hook: fn(&PanicInfo<'_>)) {
    if thread::panicking() {
        panic!("cannot modify the panic hook from a panicking thread");
    }
    PANIC_HANDLER.store(hook as *mut (), Ordering::SeqCst);
}


/// Unregisters the current panic hook, returning it.
///
/// *See also the function [`set_hook`].*
///
/// [`set_hook`]: ./fn.set_hook.html
///
/// If no custom hook is registered, the default hook will be returned.
///
/// # Panics
///
/// Panics if called from a panicking thread.
///
pub fn take_hook() -> fn(&PanicInfo<'_>) {
    let hook = PANIC_HANDLER.swap(ptr::null_mut(), Ordering::SeqCst);
    if hook.is_null() { default_hook } else { unsafe { mem::transmute(hook) } }
}

#[cfg(not(feature = "stdio"))]
#[allow(unused_variables)]
fn default_hook(info: &PanicInfo<'_>) {}

#[cfg(feature = "stdio")]
fn default_hook(info: &PanicInfo<'_>) {
    #[cfg(feature = "backtrace")]
    use crate::sys_common::backtrace::{self, RustBacktrace};

    // If this is a double panic, make sure that we print a backtrace
    // for this panic. Otherwise only print it if logging is enabled.
    #[cfg(feature = "backtrace")]
    let backtrace_env = if panic_count::get_count() >= 2 {
        use crate::sys::backtrace::PrintFmt;
        RustBacktrace::Print(PrintFmt::Full)
    } else {
        backtrace::rust_backtrace_env()
    };

    // The current implementation always returns `Some`.
    let location = info.location().unwrap();

    let msg = match info.payload().downcast_ref::<&'static str>() {
        Some(s) => *s,
        None => match info.payload().downcast_ref::<String>() {
            Some(s) => &s[..],
            None => "Box<dyn Any>",
        },
    };
    let thread = thread_info::current_thread();
    let name = thread.as_ref().and_then(|t| t.name()).unwrap_or("<unnamed>");

    let write = |err: &mut dyn crate::io::Write| {
        let _ = writeln!(err, "thread '{}' panicked at '{}', {}", name, msg, location);

        #[cfg(feature = "backtrace")]
        {
            use crate::sync::atomic::AtomicBool;
            static FIRST_PANIC: AtomicBool = AtomicBool::new(true);

            match backtrace_env {
                RustBacktrace::Print(format) => drop(backtrace::print(err, format)),
                RustBacktrace::Disabled => {}
                RustBacktrace::RuntimeDisabled => {
                    if FIRST_PANIC.swap(false, Ordering::SeqCst) {
                        let _ = writeln!(
                            err,
                            "note: Call backtrace::enable_backtrace with 'PrintFormat::Short/Full' for a backtrace."
                        );
                    }
                }
            }
        }
    };

    if let Some(mut out) = panic_output() {
        write(&mut out);
    }
}

fn panic_handler(info: &PanicInfo<'_>) {
    let hook = PANIC_HANDLER.load(Ordering::SeqCst);
    let handler: fn(&PanicInfo<'_>) =
        if hook.is_null() { default_hook } else { unsafe { mem::transmute(hook) } };
    handler(info);
}

#[doc(hidden)]
pub mod panic_count {
    use crate::cell::Cell;
    use crate::sync::atomic::{AtomicUsize, Ordering};

    pub const ALWAYS_ABORT_FLAG: usize = 1 << (usize::BITS - 1);

    // Panic count for the current thread.
    thread_local! { static LOCAL_PANIC_COUNT: Cell<usize> = Cell::new(0) }

    // Sum of panic counts from all threads. The purpose of this is to have
    // a fast path in `is_zero` (which is used by `panicking`). In any particular
    // thread, if that thread currently views `GLOBAL_PANIC_COUNT` as being zero,
    // then `LOCAL_PANIC_COUNT` in that thread is zero. This invariant holds before
    // and after increase and decrease, but not necessarily during their execution.
    //
    // Additionally, the top bit of GLOBAL_PANIC_COUNT (GLOBAL_ALWAYS_ABORT_FLAG)
    // records whether panic::always_abort() has been called.  This can only be
    // set, never cleared.
    //
    // This could be viewed as a struct containing a single bit and an n-1-bit
    // value, but if we wrote it like that it would be more than a single word,
    // and even a newtype around usize would be clumsy because we need atomics.
    // But we use such a tuple for the return type of increase().
    //
    // Stealing a bit is fine because it just amounts to assuming that each
    // panicking thread consumes at least 2 bytes of address space.
    static GLOBAL_PANIC_COUNT: AtomicUsize = AtomicUsize::new(0);

    pub fn increase() -> (bool, usize) {
        (
            GLOBAL_PANIC_COUNT.fetch_add(1, Ordering::Relaxed) & ALWAYS_ABORT_FLAG != 0,
            LOCAL_PANIC_COUNT.with(|c| {
                let next = c.get() + 1;
                c.set(next);
                next
            }),
        )
    }

    pub fn decrease() {
        GLOBAL_PANIC_COUNT.fetch_sub(1, Ordering::Relaxed);
        LOCAL_PANIC_COUNT.with(|c| {
            let next = c.get() - 1;
            c.set(next);
            next
        });
    }

    pub fn set_always_abort() {
        GLOBAL_PANIC_COUNT.fetch_or(ALWAYS_ABORT_FLAG, Ordering::Relaxed);
    }

    // Disregards ALWAYS_ABORT_FLAG
    pub fn get_count() -> usize {
        LOCAL_PANIC_COUNT.with(|c| c.get())
    }

    // Disregards ALWAYS_ABORT_FLAG
    #[inline]
    pub fn count_is_zero() -> bool {
        if GLOBAL_PANIC_COUNT.load(Ordering::Relaxed) & !ALWAYS_ABORT_FLAG == 0 {
            // Fast path: if `GLOBAL_PANIC_COUNT` is zero, all threads
            // (including the current one) will have `LOCAL_PANIC_COUNT`
            // equal to zero, so TLS access can be avoided.
            //
            // In terms of performance, a relaxed atomic load is similar to a normal
            // aligned memory read (e.g., a mov instruction in x86), but with some
            // compiler optimization restrictions. On the other hand, a TLS access
            // might require calling a non-inlinable function (such as `__tls_get_addr`
            // when using the GD TLS model).
            true
        } else {
            is_zero_slow_path()
        }
    }

    // Slow path is in a separate function to reduce the amount of code
    // inlined from `is_zero`.
    #[inline(never)]
    #[cold]
    fn is_zero_slow_path() -> bool {
        LOCAL_PANIC_COUNT.with(|c| c.get() == 0)
    }
}

/// Invoke a closure, capturing the cause of an unwinding panic if one occurs.
pub unsafe fn r#try<R, F: FnOnce() -> R>(f: F) -> Result<R, Box<dyn Any + Send>> {
    union Data<F, R> {
        f: ManuallyDrop<F>,
        r: ManuallyDrop<R>,
        p: ManuallyDrop<Box<dyn Any + Send>>,
    }

    // We do some sketchy operations with ownership here for the sake of
    // performance. We can only pass pointers down to `do_call` (can't pass
    // objects by value), so we do all the ownership tracking here manually
    // using a union.
    //
    // We go through a transition where:
    //
    // * First, we set the data field `f` to be the argumentless closure that we're going to call.
    // * When we make the function call, the `do_call` function below, we take
    //   ownership of the function pointer. At this point the `data` union is
    //   entirely uninitialized.
    // * If the closure successfully returns, we write the return value into the
    //   data's return slot (field `r`).
    // * If the closure panics (`do_catch` below), we write the panic payload into field `p`.
    // * Finally, when we come back out of the `try` intrinsic we're
    //   in one of two states:
    //
    //      1. The closure didn't panic, in which case the return value was
    //         filled in. We move it out of `data.r` and return it.
    //      2. The closure panicked, in which case the panic payload was
    //         filled in. We move it out of `data.p` and return it.
    //
    // Once we stack all that together we should have the "most efficient'
    // method of calling a catch panic whilst juggling ownership.
    let mut data = Data { f: ManuallyDrop::new(f) };

    let data_ptr = &mut data as *mut _ as *mut u8;
    // SAFETY:
    //
    // Access to the union's fields: this is `std` and we know that the `r#try`
    // intrinsic fills in the `r` or `p` union field based on its return value.
    //
    // The call to `intrinsics::r#try` is made safe by:
    // - `do_call`, the first argument, can be called with the initial `data_ptr`.
    // - `do_catch`, the second argument, can be called with the `data_ptr` as well.
    // See their safety preconditions for more informations
    return if intrinsics::r#try(do_call::<F, R>, data_ptr, do_catch::<F, R>) == 0 {
        Ok(ManuallyDrop::into_inner(data.r))
    } else {
        Err(ManuallyDrop::into_inner(data.p))
    };

    // We consider unwinding to be rare, so mark this function as cold. However,
    // do not mark it no-inline -- that decision is best to leave to the
    // optimizer (in most cases this function is not inlined even as a normal,
    // non-cold function, though, as of the writing of this comment).
    #[cold]
    unsafe fn cleanup(payload: *mut u8) -> Box<dyn Any + Send + 'static> {
        // SAFETY: The whole unsafe block hinges on a correct implementation of
        // the panic handler `__rust_panic_cleanup`. As such we can only
        // assume it returns the correct thing for `Box::from_raw` to work
        // without undefined behavior.
        let obj = Box::from_raw(__rust_panic_cleanup(payload));
        panic_count::decrease();
        obj
    }

    // SAFETY:
    // data must be non-NUL, correctly aligned, and a pointer to a `Data<F, R>`
    // Its must contains a valid `f` (type: F) value that can be use to fill
    // `data.r`.
    //
    // This function cannot be marked as `unsafe` because `intrinsics::r#try`
    // expects normal function pointers.
    #[inline]
    fn do_call<F: FnOnce() -> R, R>(data: *mut u8) {
        // SAFETY: this is the responsibilty of the caller, see above.
        unsafe {
            let data = data as *mut Data<F, R>;
            let data = &mut (*data);
            let f = ManuallyDrop::take(&mut data.f);
            data.r = ManuallyDrop::new(f());
        }
    }

    // We *do* want this part of the catch to be inlined: this allows the
    // compiler to properly track accesses to the Data union and optimize it
    // away most of the time.
    //
    // SAFETY:
    // data must be non-NUL, correctly aligned, and a pointer to a `Data<F, R>`
    // Since this uses `cleanup` it also hinges on a correct implementation of
    // `__rustc_panic_cleanup`.
    //
    // This function cannot be marked as `unsafe` because `intrinsics::r#try`
    // expects normal function pointers.
    #[inline]
    fn do_catch<F: FnOnce() -> R, R>(data: *mut u8, payload: *mut u8) {
        // SAFETY: this is the responsibilty of the caller, see above.
        //
        // When `__rustc_panic_cleaner` is correctly implemented we can rely
        // on `obj` being the correct thing to pass to `data.p` (after wrapping
        // in `ManuallyDrop`).
        unsafe {
            let data = data as *mut Data<F, R>;
            let data = &mut (*data);
            let obj = cleanup(payload);
            data.p = ManuallyDrop::new(obj);
        }
    }
}

/// Determines whether the current thread is unwinding because of panic.
#[inline]
pub fn panicking() -> bool {
    !panic_count::count_is_zero()
}

/// The entry point for panicking with a formatted message.
///
/// This is designed to reduce the amount of code required at the call
/// site as much as possible (so that `panic!()` has as low an impact
/// on (e.g.) the inlining of other functions as possible), by moving
/// the actual formatting into this shared place.
#[cold]
// If panic_immediate_abort, inline the abort call,
// otherwise avoid inlining because of it is cold path.
#[track_caller]
#[inline(never)]
#[cfg_attr(feature = "lang_item", lang = "begin_panic_fmt")]
pub fn begin_panic_fmt(msg: &fmt::Arguments<'_>) -> ! {
    let info = PanicInfo::internal_constructor(Some(msg), Location::caller());
    begin_panic_handler(&info)
}

/// Entry point of panics from the libcore crate (`panic_impl` lang item).
#[cfg_attr(feature = "lang_item", panic_handler)]
<<<<<<< HEAD
#[unwind(allowed)]
=======
>>>>>>> b079fa94
pub fn begin_panic_handler(info: &PanicInfo<'_>) -> ! {
    struct PanicPayload<'a> {
        inner: &'a fmt::Arguments<'a>,
        string: Option<String>,
    }

    impl<'a> PanicPayload<'a> {
        fn new(inner: &'a fmt::Arguments<'a>) -> PanicPayload<'a> {
            PanicPayload { inner, string: None }
        }

        #[allow(clippy::drop_copy)]
        fn fill(&mut self) -> &mut String {
            use crate::fmt::Write;

            let inner = self.inner;
            // Lazily, the first time this gets called, run the actual string formatting.
            self.string.get_or_insert_with(|| {
                let mut s = String::new();
                drop(s.write_fmt(*inner));
                s
            })
        }
    }

    unsafe impl<'a> BoxMeUp for PanicPayload<'a> {
        fn take_box(&mut self) -> *mut (dyn Any + Send) {
            // We do two allocations here, unfortunately. But (a) they're required with the current
            // scheme, and (b) we don't handle panic + OOM properly anyway (see comment in
            // begin_panic below).
            let contents = mem::take(self.fill());
            Box::into_raw(Box::new(contents))
        }

        fn get(&mut self) -> &(dyn Any + Send) {
            self.fill()
        }
    }

    struct StrPanicPayload(&'static str);

    unsafe impl BoxMeUp for StrPanicPayload {
        fn take_box(&mut self) -> *mut (dyn Any + Send) {
            Box::into_raw(Box::new(self.0))
        }

        fn get(&mut self) -> &(dyn Any + Send) {
            &self.0
        }
    }

    let loc = info.location().unwrap(); // The current implementation always returns Some
    let msg = info.message().unwrap(); // The current implementation always returns Some
    #[cfg(feature = "backtrace")]
    {
        crate::sys_common::backtrace::__rust_end_short_backtrace(move || {
            if let Some(msg) = msg.as_str() {
                rust_panic_with_hook(&mut StrPanicPayload(msg), info.message(), loc);
            } else {
                rust_panic_with_hook(&mut PanicPayload::new(msg), info.message(), loc);
            }
        })
    }
    #[cfg(not(feature = "backtrace"))]
    {
        if let Some(msg) = msg.as_str() {
            rust_panic_with_hook(&mut StrPanicPayload(msg), info.message(), loc);
        } else {
            rust_panic_with_hook(&mut PanicPayload::new(msg), info.message(), loc);
        }
    }
}

/// This is the entry point of panicking for the non-format-string variants of
/// panic!() and assert!(). In particular, this is the only entry point that supports
/// arbitrary payloads, not just format strings.
#[cfg_attr(feature = "lang_item", lang = "begin_panic")]
// lang item for CTFE panic support
// never inline unless panic_immediate_abort to avoid code
// bloat at the call sites as much as possible
#[inline(never)]
#[cold]
#[track_caller]
pub fn begin_panic<M: Any + Send>(msg: M) -> ! {
    struct PanicPayload<A> {
        inner: Option<A>,
    }

    impl<A: Send + 'static> PanicPayload<A> {
        fn new(inner: A) -> PanicPayload<A> {
            PanicPayload { inner: Some(inner) }
        }
    }

    unsafe impl<A: Send + 'static> BoxMeUp for PanicPayload<A> {
        fn take_box(&mut self) -> *mut (dyn Any + Send) {
            // Note that this should be the only allocation performed in this code path. Currently
            // this means that panic!() on OOM will invoke this code path, but then again we're not
            // really ready for panic on OOM anyway. If we do start doing this, then we should
            // propagate this allocation to be performed in the parent of this thread instead of the
            // thread that's panicking.
            let data = match self.inner.take() {
                Some(a) => Box::new(a) as Box<dyn Any + Send>,
                None => Box::new(()),
            };
            Box::into_raw(data)
        }

        fn get(&mut self) -> &(dyn Any + Send) {
            match self.inner {
                Some(ref a) => a,
                None => &(),
            }
        }
    }

    let loc = Location::caller();
    #[cfg(feature = "backtrace")]
    {
        crate::sys_common::backtrace::__rust_end_short_backtrace(move || {
            rust_panic_with_hook(&mut PanicPayload::new(msg), None, loc)
        })
    }
    #[cfg(not(feature = "backtrace"))]
    {
        rust_panic_with_hook(&mut PanicPayload::new(msg), None, loc)
    }
}

/// Central point for dispatching panics.
///
/// Executes the primary logic for a panic, including checking for recursive
/// panics, panic hooks, and finally dispatching to the panic runtime to either
/// abort or unwind.
fn rust_panic_with_hook(
    payload: &mut dyn BoxMeUp,
    message: Option<&fmt::Arguments<'_>>,
    location: &Location<'_>,
) -> ! {
    let (must_abort, panics) = panic_count::increase();

    // If this is the third nested call (e.g., panics == 2, this is 0-indexed),
    // the panic hook probably triggered the last panic, otherwise the
    // double-panic check would have aborted the process. In this case abort the
    // process real quickly as we don't want to try calling it again as it'll
    // probably just panic again.
    if must_abort || panics > 2 {
        if panics > 2 {
            // Don't try to print the message in this case
            // - perhaps that is causing the recursive panics.
            rtprintpanic!("thread panicked while processing panic. aborting.\n");
        } else {
            // Unfortunately, this does not print a backtrace, because creating
            // a `Backtrace` will allocate, which we must to avoid here.
            let panicinfo = PanicInfo::internal_constructor(message, location);
            rtprintpanic!("{}\npanicked after panic::always_abort(), aborting.\n", panicinfo);
        }
        rsgx_abort()
    }

    let mut info = PanicInfo::internal_constructor(message, location);
    info.set_payload(payload.get());
    panic_handler(&info);

    if panics > 1 {
        // If a thread panics while it's already unwinding then we
        // have limited options. Currently our preference is to
        // just abort. In the future we may consider resuming
        // unwinding or otherwise exiting the thread cleanly.
        rtprintpanic!("thread panicked while panicking. aborting.\n");
        rsgx_abort()
    }

    rust_panic(payload)
}

/// This is the entry point for `resume_unwind`.
/// It just forwards the payload to the panic runtime.
pub fn rust_panic_without_hook(payload: Box<dyn Any + Send>) -> ! {
    panic_count::increase();

    struct RewrapBox(Box<dyn Any + Send>);

    unsafe impl BoxMeUp for RewrapBox {
        fn take_box(&mut self) -> *mut (dyn Any + Send) {
            Box::into_raw(mem::replace(&mut self.0, Box::new(())))
        }

        fn get(&mut self) -> &(dyn Any + Send) {
            &*self.0
        }
    }

    rust_panic(&mut RewrapBox(payload))
}

/// An unmangled function (through `rustc_std_internal_symbol`) on which to slap
/// yer breakpoints.
#[inline(never)]
<<<<<<< HEAD
#[cfg_attr(feature = "lang_item", rustc_std_internal_symbol)]
=======
#[cfg_attr(all(feature = "lang_item", not(test)), rustc_std_internal_symbol)]
>>>>>>> b079fa94
fn rust_panic(mut msg: &mut dyn BoxMeUp) -> ! {
    let code = unsafe {
        let obj = &mut msg as *mut &mut dyn BoxMeUp;
        __rust_start_panic(obj)
    };
    rtabort!("failed to initiate panic, error {}", code)
}<|MERGE_RESOLUTION|>--- conflicted
+++ resolved
@@ -70,11 +70,8 @@
     rtabort!("Rust panics must be rethrown");
 }
 
-<<<<<<< HEAD
-=======
 /// This function is called by the panic runtime if it catches an exception
 /// object which does not correspond to a Rust panic.
->>>>>>> b079fa94
 #[cfg(feature = "lang_item")]
 #[rustc_std_internal_symbol]
 extern "C" fn __rust_foreign_exception() -> ! {
@@ -416,10 +413,6 @@
 
 /// Entry point of panics from the libcore crate (`panic_impl` lang item).
 #[cfg_attr(feature = "lang_item", panic_handler)]
-<<<<<<< HEAD
-#[unwind(allowed)]
-=======
->>>>>>> b079fa94
 pub fn begin_panic_handler(info: &PanicInfo<'_>) -> ! {
     struct PanicPayload<'a> {
         inner: &'a fmt::Arguments<'a>,
@@ -619,11 +612,7 @@
 /// An unmangled function (through `rustc_std_internal_symbol`) on which to slap
 /// yer breakpoints.
 #[inline(never)]
-<<<<<<< HEAD
-#[cfg_attr(feature = "lang_item", rustc_std_internal_symbol)]
-=======
 #[cfg_attr(all(feature = "lang_item", not(test)), rustc_std_internal_symbol)]
->>>>>>> b079fa94
 fn rust_panic(mut msg: &mut dyn BoxMeUp) -> ! {
     let code = unsafe {
         let obj = &mut msg as *mut &mut dyn BoxMeUp;
